--- conflicted
+++ resolved
@@ -235,17 +235,11 @@
    *                        If not specified, fall back to heuristics (more vertical arm)
    */
   getArmToVerticalAngle(preferredSide?: 'left' | 'right'): number {
-<<<<<<< HEAD
-    // If already calculated, return cached value
-    if (this._armToVerticalAngle !== null) {
-      return this._armToVerticalAngle;
-=======
     // Check cache keyed by preferredSide (undefined becomes 'auto')
     const cacheKey = preferredSide ?? 'auto';
     const cached = this._armToVerticalAngleCache.get(cacheKey);
     if (cached !== undefined) {
       return cached;
->>>>>>> 26aa32ce
     }
 
     try {
