/**
 * RepGalleryWidget - Inline rep gallery showing all reps as scrollable rows
 *
 * Pure React component replacing the DOM manipulation approach.
 * Displays a header row with phase names and one row per rep with thumbnails.
 */

import { useCallback, useEffect, useMemo, useRef } from 'react';
import type { PositionCandidate } from '../types/exercise';
import { PHASE_LABELS } from './repGalleryConstants';
import { ThumbnailCanvas } from './ThumbnailCanvas';

interface RepGalleryWidgetProps {
  repCount: number;
  repThumbnails: Map<number, Map<string, PositionCandidate>>;
  currentRepIndex: number;
  currentPhases: string[];
  focusedPhase: string | null;
  onPhaseClick: (phase: string) => void;
  onThumbnailClick: (videoTime: number, repNum: number) => void;
}

export function RepGalleryWidget({
  repCount,
  repThumbnails,
  currentRepIndex,
  currentPhases,
  focusedPhase,
  onPhaseClick,
  onThumbnailClick,
}: RepGalleryWidgetProps) {
  // Ref for the current row (for auto-scrolling)
  const currentRowRef = useRef<HTMLDivElement>(null);

  // Track previous rep index to only scroll when it changes
  const prevRepIndexRef = useRef<number>(-1);

  // Get sorted rep numbers
  const repNumbers = useMemo(
    () => Array.from(repThumbnails.keys()).sort((a, b) => a - b),
    [repThumbnails]
  );

  // Auto-scroll to current row when rep index changes
  useEffect(() => {
    if (prevRepIndexRef.current !== currentRepIndex && currentRowRef.current) {
      prevRepIndexRef.current = currentRepIndex;
      currentRowRef.current.scrollIntoView({
        behavior: 'smooth',
        block: 'center',
      });
    }
  }, [currentRepIndex]);

  // Empty state: no reps detected
  if (repCount === 0) {
    return (
      <div className="rep-gallery-empty">Complete a rep to see checkpoints</div>
    );
  }

  // Loading state: reps detected but no thumbnail data yet
  if (repThumbnails.size === 0) {
    return <div className="rep-gallery-empty">Loading rep data...</div>;
  }

  const currentRepNum = currentRepIndex + 1;

  return (
    <>
      {/* Header row with phase names */}
      <div
        className={`rep-gallery-header${focusedPhase ? ' rep-gallery-header--focused' : ''}`}
      >
        <div className="rep-gallery-header-rep" />
        {currentPhases.map((phase) => {
          const isFocused = focusedPhase === phase;
          const isMinimized = focusedPhase && !isFocused;
          return (
            <button
              key={phase}
              type="button"
              className={`rep-gallery-header-phase${isFocused ? ' rep-gallery-header-phase--focused' : ''}${isMinimized ? ' rep-gallery-header-phase--minimized' : ''}`}
              data-phase={phase}
              title={
                isFocused
                  ? 'Click to show all phases'
                  : `Click to focus on ${PHASE_LABELS[phase] || phase}`
              }
              onClick={() => onPhaseClick(phase)}
            >
              {PHASE_LABELS[phase] || phase}
            </button>
          );
        })}
      </div>

      {/* Rows container */}
      <div className="rep-gallery-rows">
        {repNumbers.map((repNum) => {
          const positions = repThumbnails.get(repNum);
          if (!positions || positions.size === 0) return null;

          const isCurrent = repNum === currentRepNum;

          return (
            <div
              key={repNum}
              ref={isCurrent ? currentRowRef : undefined}
              className={`rep-gallery-row${focusedPhase ? ' rep-gallery-row--has-focus' : ''}${isCurrent ? ' rep-gallery-row--current' : ''}`}
              data-rep-num={repNum}
            >
              {/* Rep number label */}
              <div className="rep-gallery-row-rep">{repNum}</div>

              {/* Phase cells */}
              {currentPhases.map((phase) => {
                const candidate = positions.get(phase);
                const isFocused = focusedPhase === phase;
                const isMinimized = Boolean(focusedPhase && !isFocused);

                return (
                  <RepGalleryCell
                    key={phase}
                    phase={phase}
                    repNum={repNum}
                    candidate={candidate}
                    isFocused={isFocused}
                    isMinimized={isMinimized}
                    onThumbnailClick={onThumbnailClick}
                    onPhaseClick={onPhaseClick}
                  />
                );
              })}
            </div>
          );
        })}
      </div>
    </>
  );
}

/**
 * Individual cell in the rep gallery grid
 */
interface RepGalleryCellProps {
  phase: string;
  repNum: number;
  candidate: PositionCandidate | undefined;
  isFocused: boolean;
  isMinimized: boolean;
  onThumbnailClick: (videoTime: number, repNum: number) => void;
  onPhaseClick: (phase: string) => void;
}

function RepGalleryCell({
  phase,
  repNum,
  candidate,
  isFocused,
  isMinimized,
  onThumbnailClick,
  onPhaseClick,
}: RepGalleryCellProps) {
  const handleClick = useCallback(() => {
    if (candidate?.videoTime !== undefined) {
      onThumbnailClick(candidate.videoTime, repNum);
    }
  }, [candidate?.videoTime, repNum, onThumbnailClick]);

  const handleDoubleTap = useCallback(() => {
    onPhaseClick(phase);
  }, [onPhaseClick, phase]);

  // Determine size based on focus state
  const size = isFocused ? 'large' : isMinimized ? 'mini' : 'small';

  return (
    <div
      className={`rep-gallery-cell${isFocused ? ' rep-gallery-cell--focused' : ''}${isMinimized ? ' rep-gallery-cell--minimized' : ''}`}
      data-phase={phase}
    >
      {candidate?.frameImage ? (
        <ThumbnailCanvas
          candidate={candidate}
          phase={phase}
          size={size}
          isFocused={isFocused}
          isMinimized={isMinimized}
          onClick={handleClick}
          onDoubleTap={handleDoubleTap}
          className="rep-gallery-thumbnail"
        />
      ) : (
        <span className="rep-gallery-cell-empty">—</span>
      )}
    </div>
  );
}
<<<<<<< HEAD
=======

/**
 * Canvas component that renders a thumbnail from ImageData
 */
interface ThumbnailCanvasProps {
  candidate: PositionCandidate;
  phase: string;
  isFocused: boolean;
  isMinimized: boolean;
  onClick: () => void;
  onDoubleTap?: () => void;
}

function ThumbnailCanvas({
  candidate,
  phase,
  isFocused,
  isMinimized,
  onClick,
  onDoubleTap,
}: ThumbnailCanvasProps) {
  const canvasRef = useRef<HTMLCanvasElement>(null);
  const lastTapRef = useRef<number>(0);

  // Render the image data to canvas
  useEffect(() => {
    const canvas = canvasRef.current;
    if (!canvas || !candidate.frameImage) return;

    // Update canvas dimensions if needed
    if (
      canvas.width !== candidate.frameImage.width ||
      canvas.height !== candidate.frameImage.height
    ) {
      canvas.width = candidate.frameImage.width;
      canvas.height = candidate.frameImage.height;
    }

    const ctx = canvas.getContext('2d');
    if (ctx) {
      ctx.putImageData(candidate.frameImage, 0, 0);
    }
  }, [candidate.frameImage]);

  // Handle click with double-tap detection
  const handleClick = useCallback(() => {
    const now = Date.now();
    const DOUBLE_TAP_DELAY = 300;

    if (now - lastTapRef.current < DOUBLE_TAP_DELAY && onDoubleTap) {
      // Double-tap detected - focus the phase
      onDoubleTap();
    } else {
      // Single tap - seek to timestamp
      onClick();
    }
    lastTapRef.current = now;
  }, [onClick, onDoubleTap]);

  return (
    <div
      className={`rep-gallery-thumbnail${isFocused ? ' rep-gallery-thumbnail--focused' : ''}${isMinimized ? ' rep-gallery-thumbnail--minimized' : ''}`}
      title={`${PHASE_LABELS[phase] || phase} at ${candidate.videoTime?.toFixed(2)}s`}
    >
      <canvas
        ref={canvasRef}
        className="rep-gallery-canvas"
        style={{
          cursor: candidate.videoTime !== undefined ? 'pointer' : 'default',
        }}
        onClick={handleClick}
      />
    </div>
  );
}
>>>>>>> e75a30f7
<|MERGE_RESOLUTION|>--- conflicted
+++ resolved
@@ -196,82 +196,4 @@
       )}
     </div>
   );
-}
-<<<<<<< HEAD
-=======
-
-/**
- * Canvas component that renders a thumbnail from ImageData
- */
-interface ThumbnailCanvasProps {
-  candidate: PositionCandidate;
-  phase: string;
-  isFocused: boolean;
-  isMinimized: boolean;
-  onClick: () => void;
-  onDoubleTap?: () => void;
-}
-
-function ThumbnailCanvas({
-  candidate,
-  phase,
-  isFocused,
-  isMinimized,
-  onClick,
-  onDoubleTap,
-}: ThumbnailCanvasProps) {
-  const canvasRef = useRef<HTMLCanvasElement>(null);
-  const lastTapRef = useRef<number>(0);
-
-  // Render the image data to canvas
-  useEffect(() => {
-    const canvas = canvasRef.current;
-    if (!canvas || !candidate.frameImage) return;
-
-    // Update canvas dimensions if needed
-    if (
-      canvas.width !== candidate.frameImage.width ||
-      canvas.height !== candidate.frameImage.height
-    ) {
-      canvas.width = candidate.frameImage.width;
-      canvas.height = candidate.frameImage.height;
-    }
-
-    const ctx = canvas.getContext('2d');
-    if (ctx) {
-      ctx.putImageData(candidate.frameImage, 0, 0);
-    }
-  }, [candidate.frameImage]);
-
-  // Handle click with double-tap detection
-  const handleClick = useCallback(() => {
-    const now = Date.now();
-    const DOUBLE_TAP_DELAY = 300;
-
-    if (now - lastTapRef.current < DOUBLE_TAP_DELAY && onDoubleTap) {
-      // Double-tap detected - focus the phase
-      onDoubleTap();
-    } else {
-      // Single tap - seek to timestamp
-      onClick();
-    }
-    lastTapRef.current = now;
-  }, [onClick, onDoubleTap]);
-
-  return (
-    <div
-      className={`rep-gallery-thumbnail${isFocused ? ' rep-gallery-thumbnail--focused' : ''}${isMinimized ? ' rep-gallery-thumbnail--minimized' : ''}`}
-      title={`${PHASE_LABELS[phase] || phase} at ${candidate.videoTime?.toFixed(2)}s`}
-    >
-      <canvas
-        ref={canvasRef}
-        className="rep-gallery-canvas"
-        style={{
-          cursor: candidate.videoTime !== undefined ? 'pointer' : 'default',
-        }}
-        onClick={handleClick}
-      />
-    </div>
-  );
-}
->>>>>>> e75a30f7
+}