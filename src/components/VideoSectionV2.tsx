/**
 * VideoSectionV2 - Simplified video section using InputSession
 *
 * This version removes the usePoseTrack hook and complex effect chains.
 * All extraction/caching is handled internally by InputSession via
 * the useExerciseAnalyzer hook.
 */

import type React from 'react';
import { useCallback, useEffect, useRef, useState } from 'react';
import { useSwingAnalyzerContext } from '../contexts/ExerciseAnalyzerContext';
import { ExerciseDetectionBadge } from './ExerciseDetectionBadge';
import { MediaSelectorDialog } from './MediaSelectorDialog';
import { RepGalleryModal } from './RepGalleryModal';
import { RepGalleryWidget } from './RepGalleryWidget';
import { PHASE_LABELS } from './repGalleryConstants';

const VideoSectionV2: React.FC = () => {
  const {
    videoRef,
    canvasRef,
    fileInputRef,
    appState,
    isPlaying,
    repCount,
    handleVideoUpload,
    loadHardcodedVideo,
    loadPistolSquatSample,
    togglePlayPause,
    nextFrame,
    previousFrame,
    getVideoContainerClass,
    navigateToPreviousRep,
    navigateToNextRep,
    navigateToPreviousCheckpoint,
    navigateToNextCheckpoint,
    clearPositionLabel,
    repThumbnails,
    extractionProgress,
    isExtracting,
    currentVideoFile,
    // Crop controls
    hasCropRegion,
    isCropEnabled,
    toggleCrop,
    // HUD data
    spineAngle,
    armToSpineAngle,
    // HUD visibility (based on pose availability, not extraction state)
    hasPosesForCurrentFrame,
    currentPosition,
    // Rep gallery
    setCurrentRepIndex,
    // Exercise detection
    detectedExercise,
    detectionConfidence,
    isDetectionLocked,
    setExerciseType,
    // Current phases for this exercise
    currentPhases,
    // Working side (for exercises that support it)
    workingLeg,
    // Cache processing state
    isCacheProcessing,
    // Media dialog loading state
    isVideoLoading,
    videoLoadProgress,
    videoLoadMessage,
  } = useSwingAnalyzerContext();

  // Mobile source picker state - show when no video OR when user taps header camera button
  const [showSourcePicker, setShowSourcePicker] = useState(false);

  // Rep gallery modal state
  const [showGallery, setShowGallery] = useState(false);

  // Focused phase state for dynamic zoom
  const [focusedPhase, setFocusedPhase] = useState<string | null>(null);

<<<<<<< HEAD
  const handleGallerySeek = useCallback((time: number) => {
    if (videoRef.current) {
      videoRef.current.currentTime = time;
      videoRef.current.pause();
    }
  }, [videoRef]);
=======
  // Track previous rep index to only scroll when it actually changes
  const prevRepIndexRef = useRef<number>(-1);

  const handleGallerySeek = useCallback(
    (time: number) => {
      if (videoRef.current) {
        videoRef.current.currentTime = time;
        videoRef.current.pause();
      }
    },
    [videoRef]
  );
>>>>>>> e75a30f7

  // Listen for header camera button click via custom event
  useEffect(() => {
    const handleShowSourcePicker = () => setShowSourcePicker(true);
    window.addEventListener('show-source-picker', handleShowSourcePicker);
    return () =>
      window.removeEventListener('show-source-picker', handleShowSourcePicker);
  }, []);

  // Hide source picker when video loads
  useEffect(() => {
    if (currentVideoFile) {
      setShowSourcePicker(false);
    }
  }, [currentVideoFile]);

  // Double-tap zone state for touch devices
  const lastTapRef = useRef<{ time: number; x: number }>({ time: 0, x: 0 });
  const [tapOverlay, setTapOverlay] = useState<{
    type: 'play' | 'pause' | 'prev' | 'next';
    position: 'left' | 'center' | 'right';
  } | null>(null);
  const overlayTimeoutRef = useRef<ReturnType<typeof setTimeout> | null>(null);

  // Cleanup overlay timeout on unmount to prevent memory leak
  useEffect(() => {
    return () => {
      if (overlayTimeoutRef.current) {
        clearTimeout(overlayTimeoutRef.current);
      }
    };
  }, []);

  // Double-tap/double-click handler for video container with zone detection
  // Works on both touch devices (double-tap) and desktop (double-click)
  const handleVideoDoubleTap = useCallback(
    (e: React.MouseEvent<HTMLDivElement>) => {
      const now = Date.now();
      const DOUBLE_TAP_DELAY = 300; // ms
      const currentX = e.clientX;

      if (now - lastTapRef.current.time < DOUBLE_TAP_DELAY) {
        // Double tap detected - determine zone based on first tap position
        const container = e.currentTarget;
        const rect = container.getBoundingClientRect();
        const relativeX = lastTapRef.current.x - rect.left;
        const containerWidth = rect.width;
        const tapPosition = relativeX / containerWidth;

        // Zone thresholds: left 25%, middle 50%, right 25%
        const LEFT_ZONE = 0.25;
        const RIGHT_ZONE = 0.75;

        let action: 'play' | 'pause' | 'prev' | 'next';
        let position: 'left' | 'center' | 'right';

        if (tapPosition < LEFT_ZONE) {
          // Left zone - previous checkpoint
          navigateToPreviousCheckpoint();
          action = 'prev';
          position = 'left';
        } else if (tapPosition > RIGHT_ZONE) {
          // Right zone - next checkpoint
          navigateToNextCheckpoint();
          action = 'next';
          position = 'right';
        } else {
          // Middle zone - no action (play/pause removed)
          lastTapRef.current = { time: 0, x: 0 };
          return;
        }

        // Show visual feedback
        if (overlayTimeoutRef.current) {
          clearTimeout(overlayTimeoutRef.current);
        }
        setTapOverlay({ type: action, position });
        overlayTimeoutRef.current = setTimeout(() => setTapOverlay(null), 500);
        lastTapRef.current = { time: 0, x: 0 }; // Reset to prevent triple-tap
      } else {
        lastTapRef.current = { time: now, x: currentX };
      }
    },
    [navigateToPreviousCheckpoint, navigateToNextCheckpoint]
  );

  // Handle phase header click for dynamic zoom (toggle focus on a phase column)
  const handlePhaseClick = useCallback((phase: string) => {
    setFocusedPhase((prev) => (prev === phase ? null : phase));
  }, []);

<<<<<<< HEAD
  // Handle thumbnail click - seek video and update current rep
  const handleThumbnailClick = useCallback((videoTime: number, repNum: number) => {
    if (videoRef.current) {
      videoRef.current.currentTime = videoTime;
      setCurrentRepIndex(repNum - 1); // Convert to 0-indexed
    }
  }, [videoRef, setCurrentRepIndex]);
=======
  // Event delegation handler for rep-gallery clicks (avoids individual event listeners)
  const handleRepGalleryClick = useCallback(
    (e: React.MouseEvent<HTMLDivElement>) => {
      const target = e.target as HTMLElement;

      // Handle phase header button clicks for dynamic zoom
      if (target.tagName === 'BUTTON' && target.dataset.phase) {
        handlePhaseClick(target.dataset.phase);
        return;
      }

      // Handle thumbnail canvas clicks for seeking
      if (target.tagName === 'CANVAS' && target.dataset.seekTime) {
        const seekTime = parseFloat(target.dataset.seekTime);
        const repNum = target.dataset.repNum
          ? parseInt(target.dataset.repNum, 10)
          : null;
        if (!Number.isNaN(seekTime) && videoRef.current) {
          videoRef.current.currentTime = seekTime;
          // Also set the current rep index when clicking a thumbnail
          if (repNum !== null && !Number.isNaN(repNum)) {
            setCurrentRepIndex(repNum - 1); // Convert to 0-indexed
          }
        }
      }
    },
    [videoRef, setCurrentRepIndex, handlePhaseClick]
  );

  // Double-click handler for rep-gallery - toggles phase focus
  const handleRepGalleryDoubleClick = useCallback(
    (e: React.MouseEvent<HTMLDivElement>) => {
      const target = e.target as HTMLElement;

      // Find the phase from the canvas or its parent cell
      let phase: string | undefined;
      if (target.tagName === 'CANVAS') {
        // Look for phase in parent cell
        const cell = target.closest('.rep-gallery-cell');
        phase = (cell as HTMLElement)?.dataset.phase;
      } else if (target.classList.contains('rep-gallery-cell')) {
        phase = target.dataset.phase;
      } else if (target.classList.contains('rep-gallery-thumbnail')) {
        const cell = target.closest('.rep-gallery-cell');
        phase = (cell as HTMLElement)?.dataset.phase;
      }

      if (phase) {
        handlePhaseClick(phase);
      }
    },
    [handlePhaseClick]
  );

  // Render the multi-rep rep-gallery with all reps as scrollable rows
  // Uses in-place DOM updates to preserve scroll position
  const renderRepGallery = useCallback(() => {
    const container = repGalleryRef.current;
    if (!container) return;

    // Handle empty state - show message only when no reps detected
    // Note: When loading from cache, repCount > 0 but repThumbnails may still be empty
    // because cached data doesn't include frameImage. We still show rows with position
    // data (for seeking) using "—" placeholders where thumbnails would normally appear.
    if (repCount === 0) {
      container.innerHTML =
        '<div class="rep-gallery-empty">Complete a rep to see checkpoints</div>';
      return;
    }

    // If we have reps but no thumbnail data yet, show a different message
    if (repThumbnails.size === 0) {
      container.innerHTML =
        '<div class="rep-gallery-empty">Loading rep data...</div>';
      return;
    }

    // Get sorted rep numbers
    const repNumbers = Array.from(repThumbnails.keys()).sort((a, b) => a - b);
    const currentRepNum = appState.currentRepIndex + 1;

    // Check if phases changed - if so, clear the gallery and rebuild
    const phasesKey = currentPhases.join(',');
    let headerRow = container.querySelector(
      '.rep-gallery-header'
    ) as HTMLElement;
    const existingPhasesKey = headerRow?.dataset.phasesKey;

    if (headerRow && existingPhasesKey !== phasesKey) {
      // Phases changed - clear the entire gallery to rebuild with new phases
      const rowsContainer = container.querySelector('.rep-gallery-rows');
      if (rowsContainer) {
        rowsContainer.innerHTML = '';
      }
      headerRow.remove();
      headerRow = null as unknown as HTMLElement;
    }

    // Get or create header
    if (!headerRow) {
      headerRow = document.createElement('div');
      headerRow.className = 'rep-gallery-header';
      headerRow.dataset.phasesKey = phasesKey; // Track which phases this header was created for

      // Empty spacer to align with row rep numbers
      const repSpacer = document.createElement('div');
      repSpacer.className = 'rep-gallery-header-rep';
      headerRow.appendChild(repSpacer);

      for (const positionName of currentPhases) {
        const phaseBtn = document.createElement('button');
        phaseBtn.type = 'button';
        const isFocused = focusedPhase === positionName;
        const isMinimized = focusedPhase && !isFocused;
        phaseBtn.className = `rep-gallery-header-phase${isFocused ? ' rep-gallery-header-phase--focused' : ''}${isMinimized ? ' rep-gallery-header-phase--minimized' : ''}`;
        phaseBtn.textContent = PHASE_LABELS[positionName] || positionName;
        phaseBtn.dataset.phase = positionName;
        phaseBtn.title = isFocused
          ? 'Click to show all phases'
          : `Click to focus on ${PHASE_LABELS[positionName] || positionName}`;
        headerRow.appendChild(phaseBtn);
      }
      container.insertBefore(headerRow, container.firstChild);
    }

    // Update header classes for focus state
    headerRow.className = `rep-gallery-header${focusedPhase ? ' rep-gallery-header--focused' : ''}`;
    const headerPhases = headerRow.querySelectorAll(
      '.rep-gallery-header-phase'
    );
    headerPhases.forEach((btn) => {
      const phase = (btn as HTMLElement).dataset.phase;
      const isFocused = focusedPhase === phase;
      const isMinimized = focusedPhase && !isFocused;
      btn.className = `rep-gallery-header-phase${isFocused ? ' rep-gallery-header-phase--focused' : ''}${isMinimized ? ' rep-gallery-header-phase--minimized' : ''}`;
      (btn as HTMLElement).title = isFocused
        ? 'Click to show all phases'
        : `Click to focus on ${PHASE_LABELS[phase || ''] || phase}`;
    });

    // Get or create rows container
    let rowsContainer = container.querySelector(
      '.rep-gallery-rows'
    ) as HTMLElement;
    if (!rowsContainer) {
      rowsContainer = document.createElement('div');
      rowsContainer.className = 'rep-gallery-rows';
      container.appendChild(rowsContainer);
    }

    // Track existing rows by rep number
    const existingRows = new Map<number, HTMLElement>();
    rowsContainer.querySelectorAll('.rep-gallery-row').forEach((row) => {
      const repNum = parseInt((row as HTMLElement).dataset.repNum || '0', 10);
      if (repNum > 0) {
        existingRows.set(repNum, row as HTMLElement);
      }
    });

    // Update or create rows for each rep
    let lastRow: HTMLElement | null = null;
    for (const repNum of repNumbers) {
      const positions = repThumbnails.get(repNum);
      if (!positions || positions.size === 0) continue;

      const row: HTMLElement =
        existingRows.get(repNum) || document.createElement('div');
      const isNewRow = !existingRows.has(repNum);

      if (isNewRow) {
        // Initialize new row
        row.className = 'rep-gallery-row';
        row.dataset.repNum = repNum.toString();

        // Rep number label
        const repNumLabel = document.createElement('div');
        repNumLabel.className = 'rep-gallery-row-rep';
        repNumLabel.textContent = repNum.toString();
        row.appendChild(repNumLabel);

        // Create cells for each position
        for (const positionName of currentPhases) {
          const cell = document.createElement('div');
          cell.className = 'rep-gallery-cell';
          cell.dataset.phase = positionName;
          cell.innerHTML = '<span class="rep-gallery-cell-empty">—</span>';
          row.appendChild(cell);
        }

        // Insert in correct position (after last row or at start)
        if (lastRow) {
          lastRow.after(row);
        } else {
          rowsContainer.insertBefore(row, rowsContainer.firstChild);
        }
      }

      // Update row classes
      row.className = `rep-gallery-row${focusedPhase ? ' rep-gallery-row--has-focus' : ''}${repNum === currentRepNum ? ' rep-gallery-row--current' : ''}`;

      // Update cells
      const cells = row.querySelectorAll('.rep-gallery-cell');
      cells.forEach((cell, idx) => {
        const positionName = currentPhases[idx];
        const candidate = positions.get(positionName);
        const isFocused = focusedPhase === positionName;
        const isMinimized = focusedPhase && !isFocused;

        // Update cell classes
        cell.className = `rep-gallery-cell${isFocused ? ' rep-gallery-cell--focused' : ''}${isMinimized ? ' rep-gallery-cell--minimized' : ''}`;

        if (candidate?.frameImage) {
          // Check if we need to update the canvas
          let wrapper = cell.querySelector(
            '.rep-gallery-thumbnail'
          ) as HTMLElement;
          let canvas = cell.querySelector(
            '.rep-gallery-canvas'
          ) as HTMLCanvasElement;

          if (!wrapper) {
            // Create wrapper and canvas
            cell.innerHTML = '';
            wrapper = document.createElement('div');
            wrapper.className = 'rep-gallery-thumbnail';
            canvas = document.createElement('canvas');
            canvas.className = 'rep-gallery-canvas';
            wrapper.appendChild(canvas);
            cell.appendChild(wrapper);
          }

          // Update wrapper classes
          wrapper.className = `rep-gallery-thumbnail${isFocused ? ' rep-gallery-thumbnail--focused' : ''}${isMinimized ? ' rep-gallery-thumbnail--minimized' : ''}`;
          wrapper.title = `${PHASE_LABELS[positionName] || positionName} at ${candidate.videoTime?.toFixed(2)}s`;

          // Update canvas if dimensions changed or first render
          if (
            canvas.width !== candidate.frameImage.width ||
            canvas.height !== candidate.frameImage.height
          ) {
            canvas.width = candidate.frameImage.width;
            canvas.height = candidate.frameImage.height;
          }

          // Always update the image data (thumbnails can improve during extraction)
          const ctx = canvas.getContext('2d');
          if (ctx) {
            ctx.putImageData(candidate.frameImage, 0, 0);
          }

          // Update data attributes
          if (candidate.videoTime !== undefined) {
            canvas.style.cursor = 'pointer';
            canvas.dataset.seekTime = candidate.videoTime.toString();
            canvas.dataset.repNum = repNum.toString();
          }
        } else if (!cell.querySelector('.rep-gallery-cell-empty')) {
          // Show empty placeholder if no thumbnail
          cell.innerHTML = '<span class="rep-gallery-cell-empty">—</span>';
        }
      });

      lastRow = row;
      existingRows.delete(repNum); // Mark as processed
    }

    // Remove rows that no longer exist
    for (const row of existingRows.values()) {
      row.remove();
    }

    // Only auto-scroll when the current rep index actually changes
    const currentRepIndex = appState.currentRepIndex;
    if (prevRepIndexRef.current !== currentRepIndex) {
      prevRepIndexRef.current = currentRepIndex;
      requestAnimationFrame(() => {
        const currentRow = rowsContainer.querySelector(
          '.rep-gallery-row--current'
        );
        if (currentRow) {
          currentRow.scrollIntoView({ behavior: 'smooth', block: 'center' });
        }
      });
    }
  }, [
    repCount,
    repThumbnails,
    appState.currentRepIndex,
    focusedPhase,
    currentPhases,
  ]);

  // Re-render rep-gallery when rep changes or thumbnails update
  useEffect(() => {
    renderRepGallery();
  }, [renderRepGallery]);
>>>>>>> e75a30f7

  return (
    <section className="video-section">
      {/* Rep navigation strip - shown when reps are detected */}
      {repCount > 0 && currentVideoFile && (
        <div className="rep-nav-strip">
          {/* Left buttons: previous rep, previous checkpoint */}
          <div className="rep-nav-left">
            <button
              type="button"
              className="rep-nav-btn rep-nav-btn-double"
              onClick={navigateToPreviousRep}
              disabled={appState.currentRepIndex <= 0}
              aria-label="Previous rep"
              title="Previous rep"
            >
              <svg
                width="20"
                height="20"
                viewBox="0 0 24 24"
                fill="currentColor"
                aria-hidden="true"
              >
                <path d="M18.41 7.41L17 6l-6 6 6 6 1.41-1.41L13.83 12z" />
                <path d="M12.41 7.41L11 6l-6 6 6 6 1.41-1.41L7.83 12z" />
              </svg>
            </button>
            <button
              type="button"
              className="rep-nav-btn"
              onClick={navigateToPreviousCheckpoint}
              aria-label="Previous checkpoint"
              title="Previous checkpoint"
            >
              <svg
                width="20"
                height="20"
                viewBox="0 0 24 24"
                fill="currentColor"
                aria-hidden="true"
              >
                <path d="M15.41 7.41L14 6l-6 6 6 6 1.41-1.41L10.83 12z" />
              </svg>
            </button>
          </div>

          {/* Center: Rep and checkpoint display */}
          <span className="rep-nav-display">
            <span className="rep-nav-label">
              Rep {appState.currentRepIndex + 1}/{repCount}
            </span>
            <span className="rep-nav-dot">•</span>
            <span className="rep-nav-position">
              {currentPosition
                ? PHASE_LABELS[currentPosition] || currentPosition
                : '—'}
            </span>
          </span>

          {/* Right buttons: next checkpoint, next rep */}
          <div className="rep-nav-right">
            <button
              type="button"
              className="rep-nav-btn"
              onClick={navigateToNextCheckpoint}
              aria-label="Next checkpoint"
              title="Next checkpoint"
            >
              <svg
                width="20"
                height="20"
                viewBox="0 0 24 24"
                fill="currentColor"
                aria-hidden="true"
              >
                <path d="M10 6L8.59 7.41 13.17 12l-4.58 4.59L10 18l6-6z" />
              </svg>
            </button>
            <button
              type="button"
              className="rep-nav-btn rep-nav-btn-double"
              onClick={navigateToNextRep}
              disabled={appState.currentRepIndex >= repCount - 1}
              aria-label="Next rep"
              title="Next rep"
            >
              <svg
                width="20"
                height="20"
                viewBox="0 0 24 24"
                fill="currentColor"
                aria-hidden="true"
              >
                <path d="M5.59 7.41L7 6l6 6-6 6-1.41-1.41L10.17 12z" />
                <path d="M11.59 7.41L13 6l6 6-6 6-1.41-1.41L16.17 12z" />
              </svg>
            </button>
          </div>
        </div>
      )}

      {/* biome-ignore lint/a11y/useKeyWithClickEvents: Double-tap is supplementary to existing button controls */}
      {/* biome-ignore lint/a11y/noStaticElementInteractions: Double-tap is supplementary to existing button controls */}
      <div
        className={`video-container ${getVideoContainerClass()}`}
        onClick={handleVideoDoubleTap}
      >
        {/* biome-ignore lint/a11y/useMediaCaption: This is a video analysis app, not media playback - no audio captions needed */}
        <video id="video" ref={videoRef} playsInline />
        <canvas id="output-canvas" ref={canvasRef} />

        {/* Double-tap zone feedback overlay */}
        {tapOverlay && (
          <div
            className={`video-tap-overlay video-tap-overlay--${tapOverlay.position}`}
          >
            <div className="video-tap-icon">
              {tapOverlay.type === 'pause' && (
                <svg width="48" height="48" viewBox="0 0 24 24" fill="white">
                  <path d="M6 19h4V5H6v14zm8-14v14h4V5h-4z" />
                </svg>
              )}
              {tapOverlay.type === 'play' && (
                <svg width="48" height="48" viewBox="0 0 24 24" fill="white">
                  <path d="M8 5v14l11-7z" />
                </svg>
              )}
              {tapOverlay.type === 'prev' && (
                <svg width="48" height="48" viewBox="0 0 24 24" fill="white">
                  <path d="M15.41 7.41L14 6l-6 6 6 6 1.41-1.41L10.83 12z" />
                </svg>
              )}
              {tapOverlay.type === 'next' && (
                <svg width="48" height="48" viewBox="0 0 24 24" fill="white">
                  <path d="M10 6L8.59 7.41 13.17 12l-4.58 4.59L10 18l6-6z" />
                </svg>
              )}
            </div>
          </div>
        )}

        {/* Cache processing overlay - blocks interaction while loading from cache */}
        {isCacheProcessing && (
          <div
            className="cache-loading-overlay"
            data-testid="cache-loading-overlay"
          >
            <div className="cache-loading-spinner" />
            <span className="cache-loading-text">Loading cached data...</span>
          </div>
        )}

        {/* HUD Overlay - visibility based on TWO INDEPENDENT conditions:
            1. Extraction % visible when extraction is running
            2. Skeleton/HUD visible when poses exist for current frame
            Both can be true simultaneously (progressive playback) */}
        {currentVideoFile && (
          <div className="hud-overlay">
            {/* Extraction progress (top-right) - visible when extraction running */}
            {isExtracting && extractionProgress && (
              <div className="hud-overlay-top-right">
                <div className="hud-overlay-extraction">
                  <span className="hud-overlay-extraction-value">
                    {Math.round(extractionProgress.percentage)}%
                  </span>
                  <span className="hud-overlay-extraction-label">
                    EXTRACTING
                  </span>
                </div>
              </div>
            )}
            {/* Status overlay - visible when poses exist for current frame */}
            {hasPosesForCurrentFrame && (
              <div className="hud-overlay-top">
                <div className="hud-overlay-reps">
                  <span id="rep-counter" className="hud-overlay-reps-value">
                    {repCount > 0
                      ? `${appState.currentRepIndex + 1}/${repCount}`
                      : '0'}
                  </span>
                  <span className="hud-overlay-reps-label">REP</span>
                </div>
                <div className="hud-overlay-angles">
                  <div className="hud-overlay-angle">
                    <span className="hud-overlay-angle-label">SPINE</span>
                    <span id="spine-angle" className="hud-overlay-angle-value">
                      {spineAngle}°
                    </span>
                  </div>
                  <div className="hud-overlay-angle">
                    <span className="hud-overlay-angle-label">ARM</span>
                    <span id="arm-angle" className="hud-overlay-angle-value">
                      {armToSpineAngle}°
                    </span>
                  </div>
                  {currentPosition && (
                    <div className="hud-overlay-angle hud-overlay-position">
                      <span className="hud-overlay-angle-label">POS</span>
                      <span className="hud-overlay-angle-value">
                        {PHASE_LABELS[currentPosition] || currentPosition}
                      </span>
                    </div>
                  )}
                </div>
              </div>
            )}
          </div>
        )}

        <div className="video-controls">
          {/* 1. Play/Pause */}
          <button
            id="play-pause-btn"
            className="toggle-button"
            disabled={!appState.isModelLoaded || !currentVideoFile}
            onClick={() => {
              clearPositionLabel();
              togglePlayPause();
            }}
            type="button"
          >
            <svg
              className="icon"
              width="18"
              height="18"
              viewBox="0 0 24 24"
              fill="currentColor"
              aria-hidden="true"
            >
              {isPlaying ? (
                <path d="M6 19h4V5H6v14zm8-14v14h4V5h-4z" />
              ) : (
                <path d="M8 5v14l11-7z" />
              )}
            </svg>
            <span className="button-text">{isPlaying ? 'Pause' : 'Play'}</span>
          </button>

          {/* 2. Prev Frame */}
          <button
            id="prev-frame-btn"
            disabled={!appState.isModelLoaded || !currentVideoFile}
            onClick={() => {
              clearPositionLabel();
              previousFrame();
            }}
            title="Previous Frame (Shortcut: ,)"
            type="button"
          >
            <svg
              className="icon"
              width="18"
              height="18"
              viewBox="0 0 24 24"
              fill="currentColor"
              aria-hidden="true"
            >
              <path d="M15.41 7.41L14 6l-6 6 6 6 1.41-1.41L10.83 12z" />
            </svg>
          </button>

          {/* 3. Next Frame */}
          <button
            id="next-frame-btn"
            disabled={!appState.isModelLoaded || !currentVideoFile}
            onClick={() => {
              clearPositionLabel();
              nextFrame();
            }}
            title="Next Frame (Shortcut: .)"
            type="button"
          >
            <svg
              className="icon"
              width="18"
              height="18"
              viewBox="0 0 24 24"
              fill="currentColor"
              aria-hidden="true"
            >
              <path d="M10 6L8.59 7.41 13.17 12l-4.58 4.59L10 18l6-6z" />
            </svg>
          </button>

          {/* Crop toggle button - only show when crop region is available */}
          {hasCropRegion && (
            <button
              id="crop-btn"
              className={`toggle-button ${isCropEnabled ? 'active' : ''}`}
              onClick={toggleCrop}
              type="button"
              title={isCropEnabled ? 'Show full frame' : 'Zoom to person'}
            >
              <svg
                className="icon"
                width="18"
                height="18"
                viewBox="0 0 24 24"
                fill="currentColor"
                aria-hidden="true"
              >
                {isCropEnabled ? (
                  <path d="M15 3l2.3 2.3-2.89 2.87 1.42 1.42L18.7 6.7 21 9V3h-6zM3 9l2.3-2.3 2.87 2.89 1.42-1.42L6.7 5.3 9 3H3v6zm6 12l-2.3-2.3 2.89-2.87-1.42-1.42L5.3 17.3 3 15v6h6zm12-6l-2.3 2.3-2.87-2.89-1.42 1.42 2.89 2.87L15 21h6v-6z" />
                ) : (
                  <path d="M19 3H5c-1.1 0-2 .9-2 2v14c0 1.1.9 2 2 2h14c1.1 0 2-.9 2-2V5c0-1.1-.9-2-2-2zm0 16H5V5h14v14zm-8-2h2v-4h4v-2h-4V7h-2v4H7v2h4z" />
                )}
              </svg>
              <span className="button-text">
                {isCropEnabled ? 'Full' : 'Crop'}
              </span>
            </button>
          )}
        </div>
      </div>

      {/* Rep Gallery Widget - inline multi-rep viewer with dynamic zoom */}
      <div className="rep-gallery-section">
<<<<<<< HEAD
        <div className="rep-gallery-container">
          <RepGalleryWidget
            repCount={repCount}
            repThumbnails={repThumbnails}
            currentRepIndex={appState.currentRepIndex}
            currentPhases={currentPhases}
            focusedPhase={focusedPhase}
            onPhaseClick={handlePhaseClick}
            onThumbnailClick={handleThumbnailClick}
          />
        </div>
=======
        <div
          className="rep-gallery-container"
          ref={repGalleryRef}
          onClick={handleRepGalleryClick}
          onDoubleClick={handleRepGalleryDoubleClick}
        />
>>>>>>> e75a30f7
        {/* Gallery button - show when there are reps */}
        {repCount > 0 && repThumbnails.size > 0 && (
          <button
            type="button"
            className="rep-gallery-gallery-btn"
            onClick={() => setShowGallery(true)}
            aria-label="View all reps"
            title="View all reps"
          >
            <svg
              width="18"
              height="18"
              viewBox="0 0 24 24"
              fill="none"
              stroke="currentColor"
              strokeWidth="2"
              strokeLinecap="round"
              strokeLinejoin="round"
            >
              <rect x="3" y="3" width="7" height="7" />
              <rect x="14" y="3" width="7" height="7" />
              <rect x="14" y="14" width="7" height="7" />
              <rect x="3" y="14" width="7" height="7" />
            </svg>
          </button>
        )}
      </div>

      {/* Exercise detection badge - below rep gallery */}
      <div className="exercise-detection-section">
        <ExerciseDetectionBadge
          detectedExercise={detectedExercise}
          confidence={detectionConfidence}
          isLocked={isDetectionLocked}
          onOverride={setExerciseType}
          workingSide={workingLeg}
        />
      </div>

      {/* Rep Gallery Modal */}
      <RepGalleryModal
        isOpen={showGallery}
        onClose={() => setShowGallery(false)}
        repThumbnails={repThumbnails}
        currentRepIndex={appState.currentRepIndex}
        onSeek={handleGallerySeek}
        onRepSelect={setCurrentRepIndex}
      />

      {/* Media Selector Dialog */}
      <MediaSelectorDialog
        isOpen={showSourcePicker || !currentVideoFile}
        onClose={() => setShowSourcePicker(false)}
        onUpload={handleVideoUpload}
        onLoadSwingSample={loadHardcodedVideo}
        onLoadPistolSample={loadPistolSquatSample}
        isLoading={isVideoLoading}
        loadingProgress={videoLoadProgress}
        loadingMessage={videoLoadMessage}
        fileInputRef={fileInputRef}
      />
    </section>
  );
};

export default VideoSectionV2;<|MERGE_RESOLUTION|>--- conflicted
+++ resolved
@@ -77,17 +77,6 @@
   // Focused phase state for dynamic zoom
   const [focusedPhase, setFocusedPhase] = useState<string | null>(null);
 
-<<<<<<< HEAD
-  const handleGallerySeek = useCallback((time: number) => {
-    if (videoRef.current) {
-      videoRef.current.currentTime = time;
-      videoRef.current.pause();
-    }
-  }, [videoRef]);
-=======
-  // Track previous rep index to only scroll when it actually changes
-  const prevRepIndexRef = useRef<number>(-1);
-
   const handleGallerySeek = useCallback(
     (time: number) => {
       if (videoRef.current) {
@@ -97,7 +86,6 @@
     },
     [videoRef]
   );
->>>>>>> e75a30f7
 
   // Listen for header camera button click via custom event
   useEffect(() => {
@@ -189,312 +177,16 @@
     setFocusedPhase((prev) => (prev === phase ? null : phase));
   }, []);
 
-<<<<<<< HEAD
   // Handle thumbnail click - seek video and update current rep
-  const handleThumbnailClick = useCallback((videoTime: number, repNum: number) => {
-    if (videoRef.current) {
-      videoRef.current.currentTime = videoTime;
-      setCurrentRepIndex(repNum - 1); // Convert to 0-indexed
-    }
-  }, [videoRef, setCurrentRepIndex]);
-=======
-  // Event delegation handler for rep-gallery clicks (avoids individual event listeners)
-  const handleRepGalleryClick = useCallback(
-    (e: React.MouseEvent<HTMLDivElement>) => {
-      const target = e.target as HTMLElement;
-
-      // Handle phase header button clicks for dynamic zoom
-      if (target.tagName === 'BUTTON' && target.dataset.phase) {
-        handlePhaseClick(target.dataset.phase);
-        return;
-      }
-
-      // Handle thumbnail canvas clicks for seeking
-      if (target.tagName === 'CANVAS' && target.dataset.seekTime) {
-        const seekTime = parseFloat(target.dataset.seekTime);
-        const repNum = target.dataset.repNum
-          ? parseInt(target.dataset.repNum, 10)
-          : null;
-        if (!Number.isNaN(seekTime) && videoRef.current) {
-          videoRef.current.currentTime = seekTime;
-          // Also set the current rep index when clicking a thumbnail
-          if (repNum !== null && !Number.isNaN(repNum)) {
-            setCurrentRepIndex(repNum - 1); // Convert to 0-indexed
-          }
-        }
+  const handleThumbnailClick = useCallback(
+    (videoTime: number, repNum: number) => {
+      if (videoRef.current) {
+        videoRef.current.currentTime = videoTime;
+        setCurrentRepIndex(repNum - 1); // Convert to 0-indexed
       }
     },
-    [videoRef, setCurrentRepIndex, handlePhaseClick]
+    [videoRef, setCurrentRepIndex]
   );
-
-  // Double-click handler for rep-gallery - toggles phase focus
-  const handleRepGalleryDoubleClick = useCallback(
-    (e: React.MouseEvent<HTMLDivElement>) => {
-      const target = e.target as HTMLElement;
-
-      // Find the phase from the canvas or its parent cell
-      let phase: string | undefined;
-      if (target.tagName === 'CANVAS') {
-        // Look for phase in parent cell
-        const cell = target.closest('.rep-gallery-cell');
-        phase = (cell as HTMLElement)?.dataset.phase;
-      } else if (target.classList.contains('rep-gallery-cell')) {
-        phase = target.dataset.phase;
-      } else if (target.classList.contains('rep-gallery-thumbnail')) {
-        const cell = target.closest('.rep-gallery-cell');
-        phase = (cell as HTMLElement)?.dataset.phase;
-      }
-
-      if (phase) {
-        handlePhaseClick(phase);
-      }
-    },
-    [handlePhaseClick]
-  );
-
-  // Render the multi-rep rep-gallery with all reps as scrollable rows
-  // Uses in-place DOM updates to preserve scroll position
-  const renderRepGallery = useCallback(() => {
-    const container = repGalleryRef.current;
-    if (!container) return;
-
-    // Handle empty state - show message only when no reps detected
-    // Note: When loading from cache, repCount > 0 but repThumbnails may still be empty
-    // because cached data doesn't include frameImage. We still show rows with position
-    // data (for seeking) using "—" placeholders where thumbnails would normally appear.
-    if (repCount === 0) {
-      container.innerHTML =
-        '<div class="rep-gallery-empty">Complete a rep to see checkpoints</div>';
-      return;
-    }
-
-    // If we have reps but no thumbnail data yet, show a different message
-    if (repThumbnails.size === 0) {
-      container.innerHTML =
-        '<div class="rep-gallery-empty">Loading rep data...</div>';
-      return;
-    }
-
-    // Get sorted rep numbers
-    const repNumbers = Array.from(repThumbnails.keys()).sort((a, b) => a - b);
-    const currentRepNum = appState.currentRepIndex + 1;
-
-    // Check if phases changed - if so, clear the gallery and rebuild
-    const phasesKey = currentPhases.join(',');
-    let headerRow = container.querySelector(
-      '.rep-gallery-header'
-    ) as HTMLElement;
-    const existingPhasesKey = headerRow?.dataset.phasesKey;
-
-    if (headerRow && existingPhasesKey !== phasesKey) {
-      // Phases changed - clear the entire gallery to rebuild with new phases
-      const rowsContainer = container.querySelector('.rep-gallery-rows');
-      if (rowsContainer) {
-        rowsContainer.innerHTML = '';
-      }
-      headerRow.remove();
-      headerRow = null as unknown as HTMLElement;
-    }
-
-    // Get or create header
-    if (!headerRow) {
-      headerRow = document.createElement('div');
-      headerRow.className = 'rep-gallery-header';
-      headerRow.dataset.phasesKey = phasesKey; // Track which phases this header was created for
-
-      // Empty spacer to align with row rep numbers
-      const repSpacer = document.createElement('div');
-      repSpacer.className = 'rep-gallery-header-rep';
-      headerRow.appendChild(repSpacer);
-
-      for (const positionName of currentPhases) {
-        const phaseBtn = document.createElement('button');
-        phaseBtn.type = 'button';
-        const isFocused = focusedPhase === positionName;
-        const isMinimized = focusedPhase && !isFocused;
-        phaseBtn.className = `rep-gallery-header-phase${isFocused ? ' rep-gallery-header-phase--focused' : ''}${isMinimized ? ' rep-gallery-header-phase--minimized' : ''}`;
-        phaseBtn.textContent = PHASE_LABELS[positionName] || positionName;
-        phaseBtn.dataset.phase = positionName;
-        phaseBtn.title = isFocused
-          ? 'Click to show all phases'
-          : `Click to focus on ${PHASE_LABELS[positionName] || positionName}`;
-        headerRow.appendChild(phaseBtn);
-      }
-      container.insertBefore(headerRow, container.firstChild);
-    }
-
-    // Update header classes for focus state
-    headerRow.className = `rep-gallery-header${focusedPhase ? ' rep-gallery-header--focused' : ''}`;
-    const headerPhases = headerRow.querySelectorAll(
-      '.rep-gallery-header-phase'
-    );
-    headerPhases.forEach((btn) => {
-      const phase = (btn as HTMLElement).dataset.phase;
-      const isFocused = focusedPhase === phase;
-      const isMinimized = focusedPhase && !isFocused;
-      btn.className = `rep-gallery-header-phase${isFocused ? ' rep-gallery-header-phase--focused' : ''}${isMinimized ? ' rep-gallery-header-phase--minimized' : ''}`;
-      (btn as HTMLElement).title = isFocused
-        ? 'Click to show all phases'
-        : `Click to focus on ${PHASE_LABELS[phase || ''] || phase}`;
-    });
-
-    // Get or create rows container
-    let rowsContainer = container.querySelector(
-      '.rep-gallery-rows'
-    ) as HTMLElement;
-    if (!rowsContainer) {
-      rowsContainer = document.createElement('div');
-      rowsContainer.className = 'rep-gallery-rows';
-      container.appendChild(rowsContainer);
-    }
-
-    // Track existing rows by rep number
-    const existingRows = new Map<number, HTMLElement>();
-    rowsContainer.querySelectorAll('.rep-gallery-row').forEach((row) => {
-      const repNum = parseInt((row as HTMLElement).dataset.repNum || '0', 10);
-      if (repNum > 0) {
-        existingRows.set(repNum, row as HTMLElement);
-      }
-    });
-
-    // Update or create rows for each rep
-    let lastRow: HTMLElement | null = null;
-    for (const repNum of repNumbers) {
-      const positions = repThumbnails.get(repNum);
-      if (!positions || positions.size === 0) continue;
-
-      const row: HTMLElement =
-        existingRows.get(repNum) || document.createElement('div');
-      const isNewRow = !existingRows.has(repNum);
-
-      if (isNewRow) {
-        // Initialize new row
-        row.className = 'rep-gallery-row';
-        row.dataset.repNum = repNum.toString();
-
-        // Rep number label
-        const repNumLabel = document.createElement('div');
-        repNumLabel.className = 'rep-gallery-row-rep';
-        repNumLabel.textContent = repNum.toString();
-        row.appendChild(repNumLabel);
-
-        // Create cells for each position
-        for (const positionName of currentPhases) {
-          const cell = document.createElement('div');
-          cell.className = 'rep-gallery-cell';
-          cell.dataset.phase = positionName;
-          cell.innerHTML = '<span class="rep-gallery-cell-empty">—</span>';
-          row.appendChild(cell);
-        }
-
-        // Insert in correct position (after last row or at start)
-        if (lastRow) {
-          lastRow.after(row);
-        } else {
-          rowsContainer.insertBefore(row, rowsContainer.firstChild);
-        }
-      }
-
-      // Update row classes
-      row.className = `rep-gallery-row${focusedPhase ? ' rep-gallery-row--has-focus' : ''}${repNum === currentRepNum ? ' rep-gallery-row--current' : ''}`;
-
-      // Update cells
-      const cells = row.querySelectorAll('.rep-gallery-cell');
-      cells.forEach((cell, idx) => {
-        const positionName = currentPhases[idx];
-        const candidate = positions.get(positionName);
-        const isFocused = focusedPhase === positionName;
-        const isMinimized = focusedPhase && !isFocused;
-
-        // Update cell classes
-        cell.className = `rep-gallery-cell${isFocused ? ' rep-gallery-cell--focused' : ''}${isMinimized ? ' rep-gallery-cell--minimized' : ''}`;
-
-        if (candidate?.frameImage) {
-          // Check if we need to update the canvas
-          let wrapper = cell.querySelector(
-            '.rep-gallery-thumbnail'
-          ) as HTMLElement;
-          let canvas = cell.querySelector(
-            '.rep-gallery-canvas'
-          ) as HTMLCanvasElement;
-
-          if (!wrapper) {
-            // Create wrapper and canvas
-            cell.innerHTML = '';
-            wrapper = document.createElement('div');
-            wrapper.className = 'rep-gallery-thumbnail';
-            canvas = document.createElement('canvas');
-            canvas.className = 'rep-gallery-canvas';
-            wrapper.appendChild(canvas);
-            cell.appendChild(wrapper);
-          }
-
-          // Update wrapper classes
-          wrapper.className = `rep-gallery-thumbnail${isFocused ? ' rep-gallery-thumbnail--focused' : ''}${isMinimized ? ' rep-gallery-thumbnail--minimized' : ''}`;
-          wrapper.title = `${PHASE_LABELS[positionName] || positionName} at ${candidate.videoTime?.toFixed(2)}s`;
-
-          // Update canvas if dimensions changed or first render
-          if (
-            canvas.width !== candidate.frameImage.width ||
-            canvas.height !== candidate.frameImage.height
-          ) {
-            canvas.width = candidate.frameImage.width;
-            canvas.height = candidate.frameImage.height;
-          }
-
-          // Always update the image data (thumbnails can improve during extraction)
-          const ctx = canvas.getContext('2d');
-          if (ctx) {
-            ctx.putImageData(candidate.frameImage, 0, 0);
-          }
-
-          // Update data attributes
-          if (candidate.videoTime !== undefined) {
-            canvas.style.cursor = 'pointer';
-            canvas.dataset.seekTime = candidate.videoTime.toString();
-            canvas.dataset.repNum = repNum.toString();
-          }
-        } else if (!cell.querySelector('.rep-gallery-cell-empty')) {
-          // Show empty placeholder if no thumbnail
-          cell.innerHTML = '<span class="rep-gallery-cell-empty">—</span>';
-        }
-      });
-
-      lastRow = row;
-      existingRows.delete(repNum); // Mark as processed
-    }
-
-    // Remove rows that no longer exist
-    for (const row of existingRows.values()) {
-      row.remove();
-    }
-
-    // Only auto-scroll when the current rep index actually changes
-    const currentRepIndex = appState.currentRepIndex;
-    if (prevRepIndexRef.current !== currentRepIndex) {
-      prevRepIndexRef.current = currentRepIndex;
-      requestAnimationFrame(() => {
-        const currentRow = rowsContainer.querySelector(
-          '.rep-gallery-row--current'
-        );
-        if (currentRow) {
-          currentRow.scrollIntoView({ behavior: 'smooth', block: 'center' });
-        }
-      });
-    }
-  }, [
-    repCount,
-    repThumbnails,
-    appState.currentRepIndex,
-    focusedPhase,
-    currentPhases,
-  ]);
-
-  // Re-render rep-gallery when rep changes or thumbnails update
-  useEffect(() => {
-    renderRepGallery();
-  }, [renderRepGallery]);
->>>>>>> e75a30f7
 
   return (
     <section className="video-section">
@@ -596,7 +288,6 @@
         </div>
       )}
 
-      {/* biome-ignore lint/a11y/useKeyWithClickEvents: Double-tap is supplementary to existing button controls */}
       {/* biome-ignore lint/a11y/noStaticElementInteractions: Double-tap is supplementary to existing button controls */}
       <div
         className={`video-container ${getVideoContainerClass()}`}
@@ -812,7 +503,6 @@
 
       {/* Rep Gallery Widget - inline multi-rep viewer with dynamic zoom */}
       <div className="rep-gallery-section">
-<<<<<<< HEAD
         <div className="rep-gallery-container">
           <RepGalleryWidget
             repCount={repCount}
@@ -824,14 +514,6 @@
             onThumbnailClick={handleThumbnailClick}
           />
         </div>
-=======
-        <div
-          className="rep-gallery-container"
-          ref={repGalleryRef}
-          onClick={handleRepGalleryClick}
-          onDoubleClick={handleRepGalleryDoubleClick}
-        />
->>>>>>> e75a30f7
         {/* Gallery button - show when there are reps */}
         {repCount > 0 && repThumbnails.size > 0 && (
           <button
