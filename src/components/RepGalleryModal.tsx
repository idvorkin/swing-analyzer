--- conflicted
+++ resolved
@@ -1,15 +1,11 @@
 import { useCallback, useEffect, useMemo, useRef, useState } from 'react';
 import type { PositionCandidate } from '../types/exercise';
-<<<<<<< HEAD
-import { PHASE_LABELS, getPhaseNames, getSortedRepNumbers } from './repGalleryConstants';
-import { ThumbnailCanvas } from './ThumbnailCanvas';
-=======
 import {
   getPhaseNames,
   getSortedRepNumbers,
   PHASE_LABELS,
 } from './repGalleryConstants';
->>>>>>> e75a30f7
+import { ThumbnailCanvas } from './ThumbnailCanvas';
 import './RepGalleryModal.css';
 
 interface RepGalleryModalProps {
@@ -236,17 +232,6 @@
                             <ThumbnailCanvas
                               candidate={position}
                               phase={phase}
-                              size={isFocused ? 'large' : isMinimized ? 'mini' : 'small'}
-                              isFocused={isFocused}
-                              isMinimized={isMinimized}
-                              onClick={() =>
-                                handleThumbnailClick(repNum, position)
-                              }
-                              onDoubleTap={() => handlePhaseClick(phase)}
-<<<<<<< HEAD
-                              showTimestamp
-                              className="gallery-thumbnail"
-=======
                               size={
                                 isFocused
                                   ? 'large'
@@ -254,7 +239,14 @@
                                     ? 'mini'
                                     : 'small'
                               }
->>>>>>> e75a30f7
+                              isFocused={isFocused}
+                              isMinimized={isMinimized}
+                              onClick={() =>
+                                handleThumbnailClick(repNum, position)
+                              }
+                              onDoubleTap={() => handlePhaseClick(phase)}
+                              showTimestamp
+                              className="gallery-thumbnail"
                             />
                           ) : (
                             <div
