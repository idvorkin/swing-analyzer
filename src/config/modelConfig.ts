--- conflicted
+++ resolved
@@ -4,14 +4,10 @@
  * BlazePose is the only supported model (33 MediaPipe keypoints normalized to COCO-17)
  */
 
-<<<<<<< HEAD
-export type PoseModel = 'blazepose';
-=======
 // Import PoseModel from types (single source of truth)
 import type { PoseModel } from '../types/posetrack';
 // Re-export for convenience
 export type { PoseModel };
->>>>>>> 26aa32ce
 
 export type BlazePoseVariant = 'lite' | 'full' | 'heavy';
 
@@ -39,19 +35,6 @@
 }
 
 /**
-<<<<<<< HEAD
- * Default configuration - BlazePose Lite
- */
-export const DEFAULT_MODEL_CONFIG: ModelConfig = {
-  model: 'blazepose',
-  blazePoseVariant: 'lite',
-  blazePoseRuntime: 'tfjs',
-  enableSmoothing: true,
-};
-
-/**
-=======
->>>>>>> 26aa32ce
  * BlazePose Lite configuration - fastest BlazePose variant
  */
 export const BLAZEPOSE_LITE_CONFIG: ModelConfig = {
