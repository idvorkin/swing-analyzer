# Rep Gallery E2E Test Specification

## Overview

The Rep Gallery is a modal interface that allows users to browse and compare all reps captured during a video extraction session. It provides two view modes: **Grid View** (default) for browsing all reps organized by phase, and **Compare View** for side-by-side analysis of selected reps.

## Test Data Limitations

**Important:** Seeded test fixtures contain pose keypoint data but NOT `frameImage` data. Thumbnails are captured at runtime during live extraction. Tests that require actual thumbnail images are marked as **skipped** and should be run with realistic test mode (mock detector with timing) or manual testing.

Tests marked with `*` below require actual extraction and are currently skipped.

## Feature Requirements

### Grid View (Default)

<<<<<<< HEAD
| Requirement | Description | Test ID | Status |
|------------|-------------|---------|--------|
| Open Gallery | Gallery button appears below filmstrip when reps exist. Clicking opens modal. | RG-001 | PASS |
| Phase Headers | Dynamic phase columns based on detected phases (not hardcoded). | RG-002 | PASS |
| Rep Rows | Each row shows one rep with phase cells. | RG-003 | PASS |
| Current Rep Highlight | Current rep row has teal border/glow based on video playback position. | RG-004 | PASS |
| Playback Sync | Current rep highlight updates as video plays through different reps. | RG-021 | PASS |
| Auto-Scroll to Current | Inline gallery auto-scrolls to keep current rep row visible during playback. | RG-022 | PASS |
| Inline Double-Tap Focus | Double-tap thumbnail in inline widget focuses that phase column. | RG-023 | PASS |
| Inline Double-Tap Unfocus | Double-tap on focused phase in inline widget unfocuses it. | RG-024 | PASS |
| Inline Single-Tap Seek | Single tap on inline widget thumbnail seeks video (not focus). | RG-025 | PASS |
| Phase Focus | Clicking phase header expands that column, shrinks others. | RG-005 | PASS |
| Phase Unfocus | Clicking focused phase header returns to normal view. | RG-006 | PASS |
| Thumbnail Seek* | Clicking thumbnail seeks video to that timestamp. | RG-007 | SKIP |
| Double-Tap Focus* | Double-tap thumbnail focuses that phase column. | RG-019 | SKIP |
| Double-Tap Unfocus* | Double-tap on already-focused phase unfocuses it. | RG-020 | SKIP |
| Rep Selection | Checkbox selects rep for comparison (max 4). | RG-008 | PASS |
| Compare Button | Appears when 2+ reps selected. | RG-009 | PASS |
| Empty State | Gallery button hidden when no reps exist. | RG-010 | PASS |
=======
| Requirement           | Description                                                                   | Test ID | Status |
| --------------------- | ----------------------------------------------------------------------------- | ------- | ------ |
| Open Gallery          | Gallery button appears below filmstrip when reps exist. Clicking opens modal. | RG-001  | PASS   |
| Phase Headers         | Dynamic phase columns based on detected phases (not hardcoded).               | RG-002  | PASS   |
| Rep Rows              | Each row shows one rep with phase cells.                                      | RG-003  | PASS   |
| Current Rep Highlight | Current rep row has teal border/glow.                                         | RG-004  | PASS   |
| Phase Focus           | Clicking phase header expands that column, shrinks others.                    | RG-005  | PASS   |
| Phase Unfocus         | Clicking focused phase header returns to normal view.                         | RG-006  | PASS   |
| Thumbnail Seek\*      | Clicking thumbnail seeks video to that timestamp.                             | RG-007  | SKIP   |
| Double-Tap Focus\*    | Double-tap thumbnail focuses that phase column.                               | RG-019  | SKIP   |
| Double-Tap Unfocus\*  | Double-tap on already-focused phase unfocuses it.                             | RG-020  | SKIP   |
| Rep Selection         | Checkbox selects rep for comparison (max 4).                                  | RG-008  | PASS   |
| Compare Button        | Appears when 2+ reps selected.                                                | RG-009  | PASS   |
| Empty State           | Gallery button hidden when no reps exist.                                     | RG-010  | PASS   |
>>>>>>> e75a30f7

### Compare View

| Requirement        | Description                                               | Test ID | Status |
| ------------------ | --------------------------------------------------------- | ------- | ------ |
| Enter Compare      | Clicking Compare button shows selected reps side-by-side. | RG-011  | PASS   |
| Back Button        | Returns to grid view without losing selections.           | RG-012  | PASS   |
| Thumbnail Seek\*   | Clicking thumbnail seeks video (same as grid).            | RG-013  | SKIP   |
| Large Thumbnails\* | Always shows large thumbnails in compare view.            | RG-014  | SKIP   |

### Modal Behavior

| Requirement    | Description                                      | Test ID | Status |
| -------------- | ------------------------------------------------ | ------- | ------ |
| Close Button   | X button closes modal.                           | RG-015  | PASS   |
| Escape Key     | Pressing Escape closes modal.                    | RG-016  | PASS   |
| Overlay Click  | Clicking outside modal closes it.                | RG-017  | PASS   |
| Reset on Close | Selection and view mode reset when modal closes. | RG-018  | PASS   |

### Additional Tests

| Requirement         | Description                                 | Status |
| ------------------- | ------------------------------------------- | ------ |
| Timestamp Display\* | Thumbnails show video time overlay.         | SKIP   |
| Grid View Hint      | Footer shows grid-specific instructions.    | PASS   |
| Compare View Hint   | Footer shows compare-specific instructions. | PASS   |

## Test Data

Tests use the `swing-sample-4reps` fixture which provides:

- 4 detected reps with pose data
- 4 phases per rep: Top, Connect, Bottom, Release
- Pre-computed skeleton data for deterministic testing
- **No frameImage data** (thumbnails show "—" placeholder)

## Test Summary

- **Total tests:** 28
- **Passing:** 22
- **Skipped:** 6 (require actual extraction with frame images)

## Running Thumbnail Tests

To test thumbnail functionality manually or with realistic mode:

1. **Manual testing:** Load a video and complete extraction, then open gallery
2. **Realistic test mode:** Use `extraction-flow.spec.ts` pattern with mock detector

## Acceptance Criteria

### Must Have (P0) - All Tested

1. Gallery opens when button clicked
2. All reps display correctly in grid
3. Modal closes properly (button, Escape, overlay)
4. Compare view shows selected reps
5. Phase focus mode works

### Should Have (P1) - Partially Tested

1. Current rep is highlighted (tested)
2. Selection limited to 4 reps (tested)
3. Thumbnail click seeks video (skipped - requires extraction)
4. Video timestamp shown on thumbnails (skipped - requires extraction)
5. Playback sync - current rep updates during playback (tested - RG-021)
6. Auto-scroll to current rep during playback (tested - RG-022)

### Nice to Have (P2) - Not Tested

1. Accessibility (keyboard navigation) - partial via Escape key test
2. Mobile responsiveness
3. Animation smoothness<|MERGE_RESOLUTION|>--- conflicted
+++ resolved
@@ -14,42 +14,25 @@
 
 ### Grid View (Default)
 
-<<<<<<< HEAD
-| Requirement | Description | Test ID | Status |
-|------------|-------------|---------|--------|
-| Open Gallery | Gallery button appears below filmstrip when reps exist. Clicking opens modal. | RG-001 | PASS |
-| Phase Headers | Dynamic phase columns based on detected phases (not hardcoded). | RG-002 | PASS |
-| Rep Rows | Each row shows one rep with phase cells. | RG-003 | PASS |
-| Current Rep Highlight | Current rep row has teal border/glow based on video playback position. | RG-004 | PASS |
-| Playback Sync | Current rep highlight updates as video plays through different reps. | RG-021 | PASS |
-| Auto-Scroll to Current | Inline gallery auto-scrolls to keep current rep row visible during playback. | RG-022 | PASS |
-| Inline Double-Tap Focus | Double-tap thumbnail in inline widget focuses that phase column. | RG-023 | PASS |
-| Inline Double-Tap Unfocus | Double-tap on focused phase in inline widget unfocuses it. | RG-024 | PASS |
-| Inline Single-Tap Seek | Single tap on inline widget thumbnail seeks video (not focus). | RG-025 | PASS |
-| Phase Focus | Clicking phase header expands that column, shrinks others. | RG-005 | PASS |
-| Phase Unfocus | Clicking focused phase header returns to normal view. | RG-006 | PASS |
-| Thumbnail Seek* | Clicking thumbnail seeks video to that timestamp. | RG-007 | SKIP |
-| Double-Tap Focus* | Double-tap thumbnail focuses that phase column. | RG-019 | SKIP |
-| Double-Tap Unfocus* | Double-tap on already-focused phase unfocuses it. | RG-020 | SKIP |
-| Rep Selection | Checkbox selects rep for comparison (max 4). | RG-008 | PASS |
-| Compare Button | Appears when 2+ reps selected. | RG-009 | PASS |
-| Empty State | Gallery button hidden when no reps exist. | RG-010 | PASS |
-=======
-| Requirement           | Description                                                                   | Test ID | Status |
-| --------------------- | ----------------------------------------------------------------------------- | ------- | ------ |
-| Open Gallery          | Gallery button appears below filmstrip when reps exist. Clicking opens modal. | RG-001  | PASS   |
-| Phase Headers         | Dynamic phase columns based on detected phases (not hardcoded).               | RG-002  | PASS   |
-| Rep Rows              | Each row shows one rep with phase cells.                                      | RG-003  | PASS   |
-| Current Rep Highlight | Current rep row has teal border/glow.                                         | RG-004  | PASS   |
-| Phase Focus           | Clicking phase header expands that column, shrinks others.                    | RG-005  | PASS   |
-| Phase Unfocus         | Clicking focused phase header returns to normal view.                         | RG-006  | PASS   |
-| Thumbnail Seek\*      | Clicking thumbnail seeks video to that timestamp.                             | RG-007  | SKIP   |
-| Double-Tap Focus\*    | Double-tap thumbnail focuses that phase column.                               | RG-019  | SKIP   |
-| Double-Tap Unfocus\*  | Double-tap on already-focused phase unfocuses it.                             | RG-020  | SKIP   |
-| Rep Selection         | Checkbox selects rep for comparison (max 4).                                  | RG-008  | PASS   |
-| Compare Button        | Appears when 2+ reps selected.                                                | RG-009  | PASS   |
-| Empty State           | Gallery button hidden when no reps exist.                                     | RG-010  | PASS   |
->>>>>>> e75a30f7
+| Requirement               | Description                                                                   | Test ID | Status |
+| ------------------------- | ----------------------------------------------------------------------------- | ------- | ------ |
+| Open Gallery              | Gallery button appears below filmstrip when reps exist. Clicking opens modal. | RG-001  | PASS   |
+| Phase Headers             | Dynamic phase columns based on detected phases (not hardcoded).               | RG-002  | PASS   |
+| Rep Rows                  | Each row shows one rep with phase cells.                                      | RG-003  | PASS   |
+| Current Rep Highlight     | Current rep row has teal border/glow based on video playback position.        | RG-004  | PASS   |
+| Playback Sync             | Current rep highlight updates as video plays through different reps.          | RG-021  | PASS   |
+| Auto-Scroll to Current    | Inline gallery auto-scrolls to keep current rep row visible during playback.  | RG-022  | PASS   |
+| Inline Double-Tap Focus   | Double-tap thumbnail in inline widget focuses that phase column.              | RG-023  | PASS   |
+| Inline Double-Tap Unfocus | Double-tap on focused phase in inline widget unfocuses it.                    | RG-024  | PASS   |
+| Inline Single-Tap Seek    | Single tap on inline widget thumbnail seeks video (not focus).                | RG-025  | PASS   |
+| Phase Focus               | Clicking phase header expands that column, shrinks others.                    | RG-005  | PASS   |
+| Phase Unfocus             | Clicking focused phase header returns to normal view.                         | RG-006  | PASS   |
+| Thumbnail Seek\*          | Clicking thumbnail seeks video to that timestamp.                             | RG-007  | SKIP   |
+| Double-Tap Focus\*        | Double-tap thumbnail focuses that phase column.                               | RG-019  | SKIP   |
+| Double-Tap Unfocus\*      | Double-tap on already-focused phase unfocuses it.                             | RG-020  | SKIP   |
+| Rep Selection             | Checkbox selects rep for comparison (max 4).                                  | RG-008  | PASS   |
+| Compare Button            | Appears when 2+ reps selected.                                                | RG-009  | PASS   |
+| Empty State               | Gallery button hidden when no reps exist.                                     | RG-010  | PASS   |
 
 ### Compare View
 
