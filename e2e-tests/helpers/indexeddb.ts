/**
 * IndexedDB Helpers for E2E Tests
 *
 * Provides utilities for seeding and clearing IndexedDB during tests.
 */

import type { Page } from '@playwright/test';
import type { PoseTrackFile } from '../../src/types/posetrack';
import { type FixtureName, loadFixture } from '../fixtures';

const POSETRACK_DB_NAME = 'swing-analyzer-posetracks';
const POSETRACK_STORE_NAME = 'posetracks';

/**
 * Set the app's pose track storage mode.
 * Call this before seeding data if you need IndexedDB persistence.
<<<<<<< HEAD
=======
 *
 * @returns true if storage mode was set, false if testSetup not available
>>>>>>> 26aa32ce
 */
export async function setPoseTrackStorageMode(
  page: Page,
  mode: 'memory' | 'indexeddb'
<<<<<<< HEAD
): Promise<void> {
  await page.evaluate((storageMode) => {
=======
): Promise<boolean> {
  return page.evaluate((storageMode) => {
>>>>>>> 26aa32ce
    // Access the service through the test setup
    const testSetup = (window as unknown as { __testSetup?: { setPoseTrackStorageMode?: (mode: string) => void } }).__testSetup;
    if (testSetup?.setPoseTrackStorageMode) {
      testSetup.setPoseTrackStorageMode(storageMode);
<<<<<<< HEAD
    }
=======
      return true;
    }
    return false;
>>>>>>> 26aa32ce
  }, mode);
}

/**
 * Seed a pose track fixture into IndexedDB
 *
 * @param page - Playwright page instance
 * @param fixtureName - Name of the fixture to load
 */
export async function seedPoseTrackFixture(
  page: Page,
  fixtureName: FixtureName
): Promise<void> {
  const fixture = await loadFixture(fixtureName);
  await seedPoseTrackData(page, fixture);
}

/**
 * Seed a pose track using the app's storage service via testSetup.
 * This respects the current storage mode (memory or indexeddb).
 *
 * @param page - Playwright page instance
 * @param poseTrack - The pose track data to seed
 */
export async function seedPoseTrackData(
  page: Page,
  poseTrack: PoseTrackFile
): Promise<void> {
  // First check if testSetup exposes a seeding function
  const hasTestSetup = await page.evaluate(() => {
    return !!(window as unknown as { __testSetup?: { seedPoseTrack?: unknown } }).__testSetup?.seedPoseTrack;
  });

  if (hasTestSetup) {
    // Use testSetup's seeding function (respects storage mode)
    await page.evaluate((data) => {
      const testSetup = (window as unknown as { __testSetup: { seedPoseTrack: (data: unknown) => Promise<void> } }).__testSetup;
      return testSetup.seedPoseTrack(data);
    }, poseTrack);
  } else {
    // Fallback to direct IndexedDB seeding
    await seedPoseTrackToIndexedDB(page, poseTrack);
  }
}

/**
 * Seed a pose track directly into IndexedDB (bypasses storage mode).
 * Use this only when you specifically need IndexedDB persistence.
 *
 * @param page - Playwright page instance
 * @param poseTrack - The pose track data to seed
 */
export async function seedPoseTrackToIndexedDB(
  page: Page,
  poseTrack: PoseTrackFile
): Promise<void> {
  await page.evaluate(
    async ({ data, dbName, storeName }) => {
      return new Promise<void>((resolve, reject) => {
        const request = indexedDB.open(dbName, 1);

        request.onupgradeneeded = (event) => {
          const db = (event.target as IDBOpenDBRequest).result;
          if (!db.objectStoreNames.contains(storeName)) {
            const store = db.createObjectStore(storeName, {
              keyPath: 'videoHash',
            });
            store.createIndex('model', 'model', { unique: false });
            store.createIndex('createdAt', 'createdAt', { unique: false });
          }
        };

        request.onsuccess = () => {
          const db = request.result;
          const tx = db.transaction([storeName], 'readwrite');
          const store = tx.objectStore(storeName);

          const record = {
            videoHash: data.metadata.sourceVideoHash,
            poseTrack: data,
            model: data.metadata.model,
            createdAt: data.metadata.extractedAt,
          };

          const putRequest = store.put(record);

          putRequest.onsuccess = () => {
            // Success - continue
          };

          putRequest.onerror = () => {
            reject(new Error(`Failed to put record: ${putRequest.error}`));
          };

          tx.oncomplete = () => {
            db.close();
            resolve();
          };

          tx.onerror = () => {
            reject(new Error(`Transaction failed: ${tx.error}`));
          };
        };

        request.onerror = () => {
          reject(new Error(`Failed to open database: ${request.error}`));
        };
      });
    },
    {
      data: poseTrack,
      dbName: POSETRACK_DB_NAME,
      storeName: POSETRACK_STORE_NAME,
    }
  );
}

/**
 * Clear all pose track data from IndexedDB
 *
 * @param page - Playwright page instance
 */
export async function clearPoseTrackDB(page: Page): Promise<void> {
  await page.evaluate(async (dbName) => {
    return new Promise<void>((resolve) => {
      const request = indexedDB.deleteDatabase(dbName);
      request.onsuccess = () => resolve();
      request.onerror = () => resolve(); // Ignore errors, DB might not exist
      request.onblocked = () => resolve(); // DB was blocked, ignore
    });
  }, POSETRACK_DB_NAME);
}

/**
 * Get a pose track from IndexedDB by video hash
 *
 * @param page - Playwright page instance
 * @param videoHash - The video hash to look up
 */
export async function getPoseTrackFromDB(
  page: Page,
  videoHash: string
): Promise<PoseTrackFile | null> {
  return page.evaluate(
    async ({ hash, dbName, storeName }) => {
      return new Promise<PoseTrackFile | null>((resolve, reject) => {
        const request = indexedDB.open(dbName, 1);

        request.onerror = () => {
          reject(new Error(`Failed to open database: ${request.error}`));
        };

        request.onsuccess = () => {
          const db = request.result;

          if (!db.objectStoreNames.contains(storeName)) {
            db.close();
            resolve(null);
            return;
          }

          const tx = db.transaction([storeName], 'readonly');
          const store = tx.objectStore(storeName);
          const getRequest = store.get(hash);

          getRequest.onsuccess = () => {
            const result = getRequest.result;
            if (result?.poseTrack) {
              resolve(result.poseTrack);
            } else {
              resolve(null);
            }
          };

          getRequest.onerror = () => {
            reject(new Error(`Failed to get record: ${getRequest.error}`));
          };

          tx.oncomplete = () => {
            db.close();
          };
        };
      });
    },
    {
      hash: videoHash,
      dbName: POSETRACK_DB_NAME,
      storeName: POSETRACK_STORE_NAME,
    }
  );
}

/**
 * List all pose track hashes in IndexedDB
 *
 * @param page - Playwright page instance
 */
export async function listPoseTrackHashes(page: Page): Promise<string[]> {
  return page.evaluate(
    async ({ dbName, storeName }) => {
      return new Promise<string[]>((resolve, reject) => {
        const request = indexedDB.open(dbName, 1);

        request.onerror = () => {
          reject(new Error(`Failed to open database: ${request.error}`));
        };

        request.onsuccess = () => {
          const db = request.result;

          if (!db.objectStoreNames.contains(storeName)) {
            db.close();
            resolve([]);
            return;
          }

          const tx = db.transaction([storeName], 'readonly');
          const store = tx.objectStore(storeName);
          const getAllRequest = store.getAllKeys();

          getAllRequest.onsuccess = () => {
            resolve(getAllRequest.result as string[]);
          };

          getAllRequest.onerror = () => {
            reject(new Error(`Failed to get keys: ${getAllRequest.error}`));
          };

          tx.oncomplete = () => {
            db.close();
          };
        };
      });
    },
    { dbName: POSETRACK_DB_NAME, storeName: POSETRACK_STORE_NAME }
  );
}<|MERGE_RESOLUTION|>--- conflicted
+++ resolved
@@ -14,33 +14,21 @@
 /**
  * Set the app's pose track storage mode.
  * Call this before seeding data if you need IndexedDB persistence.
-<<<<<<< HEAD
-=======
  *
  * @returns true if storage mode was set, false if testSetup not available
->>>>>>> 26aa32ce
  */
 export async function setPoseTrackStorageMode(
   page: Page,
   mode: 'memory' | 'indexeddb'
-<<<<<<< HEAD
-): Promise<void> {
-  await page.evaluate((storageMode) => {
-=======
 ): Promise<boolean> {
   return page.evaluate((storageMode) => {
->>>>>>> 26aa32ce
     // Access the service through the test setup
     const testSetup = (window as unknown as { __testSetup?: { setPoseTrackStorageMode?: (mode: string) => void } }).__testSetup;
     if (testSetup?.setPoseTrackStorageMode) {
       testSetup.setPoseTrackStorageMode(storageMode);
-<<<<<<< HEAD
-    }
-=======
       return true;
     }
     return false;
->>>>>>> 26aa32ce
   }, mode);
 }
 
