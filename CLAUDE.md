- Use PRs to do updates
- When reporting dev server URLs, always use the **Tailscale URL** (e.g., `https://c-5001.squeaker-teeth.ts.net:5174`), not localhost

## Convention Updates

**Last reviewed:** 2025-12-05 (chop-conventions @ 2a6b6e6)

Projects using [chop-conventions](https://github.com/idvorkin/chop-conventions) should periodically:

1. **Pull updates** - Check chop-conventions for new conventions or improvements
2. **Push improvements** - If you've developed useful patterns locally, submit a PR to chop-conventions
3. **Update this date** - After reviewing, update the "Last reviewed" date above

**Before reviewing external repos**: Always `git fetch upstream && git reset --hard upstream/main` first.

## Multi-Agent Setup

- **Use full clones**, not worktrees - worktrees cause issues with parallel agents
- **Remote setup**: `origin` = idvorkin-ai-tools fork (push here), `upstream` = idvorkin (fetch from here)
- **Clone command**: `git clone https://github.com/idvorkin-ai-tools/swing-analyzer.git swing-N`
- **After cloning**: `cd swing-N && just setup && git remote add upstream https://github.com/idvorkin/swing-analyzer.git && git checkout dev`

### Per-Clone Branches (Recommended)

Each clone works on its own persistent branch for zero-conflict parallelization:

```
swing-1 → agent/swing-1
swing-2 → agent/swing-2
swing-3 → agent/swing-3
```

**Why:** Each agent pushes only to its own branch - no conflicts, no rebasing mid-work, full parallelization.

**Session start:**
```bash
# Create or switch to your agent branch
git fetch origin
git checkout agent/swing-N 2>/dev/null || git checkout -b agent/swing-N
git pull origin agent/swing-N --rebase 2>/dev/null || true

# IMPORTANT: Each Claude instance MUST start its own dev server
just dev  # Runs vite dev server (auto-finds available port)
```

**⚠️ After switching branches:** Always rebuild to ensure you're running the new code:
```bash
# Kill existing dev server if running, then restart
# Vite usually hot-reloads, but for safety after branch switch:
npm run build  # or just restart dev server
```

**⚠️ EVERY Claude instance runs its own server.** The dashboard detects servers by their working directory, so each clone (swing-1, swing-2, etc.) appears as a separate agent when its server is running. Vite auto-finds an available port (5173, 5174, etc.), so multiple servers can run simultaneously.

This ensures:
1. **Dashboard visibility** - Your clone appears as "active" with a server link
2. **E2E test speed** - Tests reuse the running server instead of starting a new one
3. **Consistent testing** - Tests run against your current code changes
4. **Agent isolation** - Each agent's work is tested against its own code

**E2E tests automatically use your running server** via `reuseExistingServer: true` in playwright.config.ts. If no server is running, Playwright starts one temporarily.

**Check your server is detected:**
```bash
curl -s http://localhost:9999/api/agents | jq '.agents[] | select(.id == "swing-N") | .servers'
```

**Verify server is from YOUR directory before reusing:**
```bash
# Multiple clones may have servers running - verify the port serves YOUR code
for pid in $(lsof -ti :5173 -ti :5174 2>/dev/null); do
  echo "PID $pid port $(lsof -p $pid -i -P | grep LISTEN | awk '{print $9}'): $(readlink -f /proc/$pid/cwd)"
done
```
Only reuse a server if its cwd matches your working directory. Otherwise, start a new one with `just dev`.

**During work (commit → push immediately):**
```bash
git pull origin agent/swing-N --rebase  # Get any updates first
git add . && git commit -m "..."
git push origin agent/swing-N           # Push right after commit!
```
Always push after every commit - keeps your work visible in dashboard.

**Stay current (rebase often):**
```bash
git fetch origin dev && git rebase origin/dev
git push origin agent/swing-N --force-with-lease
```
Rebase on dev:
- Every 15 minutes during active work
- Before starting any major new task
- Before merging to dev

This keeps your branch up-to-date with changes from other agents.

**Human merges to dev** when ready:
```bash
git checkout dev && git merge agent/swing-N && git push
```

### Collaborative Feature Branches

When a feature needs multiple agents, use a feature branch and create beads issues:

```bash
# Agent creates feature branch
git checkout -b feature/skeleton-rendering
git push -u origin feature/skeleton-rendering

# Create beads issue for help needed (other agents will see it in bd ready)
bd create --title="Help needed: optimize skeleton math on feature/skeleton-rendering" --type=task
```

**Other agent picks up work:**
```bash
bd ready                                    # Sees the help request
bd update swing-xyz --status=in_progress    # Claims it
git fetch origin
git checkout feature/skeleton-rendering     # Joins the branch
git pull --rebase
# Work, commit, push to same branch
bd close swing-xyz --reason="Done"
```

**Naming convention:**
- `agent/swing-N` - Solo work, one agent per branch
- `feature/description` - Collaborative, multiple agents can join via beads
- `fix/description` - Bug fix collaboration

### Agent Dashboard

Monitor all running agents from a central portal: **http://localhost:9999** (or via Tailscale)

Shows for each agent clone:
- Branch and PR status
- GitHub links (Diff, Commit, History)
- Running servers (vite, playwright)
- Beads status (open issues, work in progress)

**Start dashboard:**
```bash
cd ~/gits/agent-dashboard && npm run dev
# Or: just dashboard (from any swing clone)
```

**Repo:** https://github.com/idvorkin-ai-tools/agent-dashboard

## Guardrails

Actions requiring explicit "YES" approval from user:

- **Removing broken tests** - Fix the test or code, never delete failing tests
- **Pushing to main** - Always use feature branches and PRs
- **Force pushing** - Can destroy history
- **Accepting/merging PRs** - Human must review and approve
- **Any action that loses work** - Deleting branches with unmerged commits, hard resets
- **`bd init --force`** - Erases the beads database and rebuilds from JSONL. The database should already exist from clone.

**Encouraged** (not losing work): Deleting unused functions/files, removing commented-out code, cleaning unused imports - these are preserved in git history.

**End of session**: When user signals done or says "workflow review":

1. Review session for patterns: repeated corrections, friction, missing context
2. Create `.claude/workflow-recommendations/YYYY-MM-DD-HHMMSS-XXXX.md` (XXXX = random 4 chars)
3. Ask user if they want to merge any immediately into CLAUDE.md
4. For generalizable patterns, offer to PR to chop-conventions

## Task Tracking (Beads)

This project uses [beads](https://github.com/steveyegge/beads) for issue tracking. Run `bd prime` at session start for workflow context.

**IMPORTANT: Beads uses the `beads-metadata` branch for sync, NOT local files.**

- `bd sync` pushes to the `beads-metadata` branch on `origin`
- If `bd sync` fails with permission errors, ask the user: "Beads sync failed. Type YES if you want help fixing it."
- Never rely on `.beads/issues.jsonl` in the working tree - always verify issues are in `beads-metadata` branch

**Fix for permission errors**: The `beads-metadata` branch must track `origin`, not `upstream`:
```bash
git branch --set-upstream-to=origin/beads-metadata beads-metadata
```

**AI-supervised workflow:**

**Assignee naming**: When claiming tasks, use `claude-machinename-directoryname` format (e.g., `claude-orbstack-swing-2`). This identifies which agent instance is working on what, preventing conflicts when multiple agents run in parallel.

1. **Find ready work**: `bd ready` - shows unblocked tasks
<<<<<<< HEAD
2. **Claim task**: `bd update ID --status in_progress --assignee claude` - prevents duplicate work
=======
2. **Claim task**: `bd update ID --status in_progress --assignee claude-machinename-directoryname` - prevents duplicate work
>>>>>>> 26aa32ce
3. **Do the work**: implement, test, document
4. **Discover new work**: Use `discovered-from` dependency (see below)
5. **Complete**: `bd close ID --reason "why"` - documents completion
6. **Check unblocked**: `bd ready` - see what's now available

**Discovered-from dependencies** (critical for agent workflows):

When you find new work during implementation, link it back to maintain audit trails:

```bash
# Working on swing-48b, found a bug
bd create --title="Found memory leak in cache" --type=bug
bd dep add swing-new swing-48b --type discovered-from
```

**Dependency types:**

| Type | Use When |
|------|----------|
| `blocks` | Work cannot start until blocker done |
| `related` | Issues share context but don't block |
| `parent-child` | Epic/subtask hierarchy |
| `discovered-from` | Found during other work (agent audit trail) |

**Quick reference:**

```bash
bd prime                   # Get workflow context (run at session start)
bd ready                   # Show unblocked work
bd list                    # List all issues
bd show swing-abc          # View issue details
<<<<<<< HEAD
bd update swing-abc --status in_progress --assignee claude
bd close swing-abc --reason "Done in PR #42"
bd dep add swing-def swing-abc                    # blocks (default)
bd dep add swing-new swing-old --type discovered-from  # audit trail
```

**Session close checklist** - Before ending a session, always run:

```bash
git status            # Check what changed
git add <files>       # Stage code changes
bd sync               # Commit beads changes
git commit -m "..."   # Commit code
bd sync               # Commit any new beads changes
git push              # Push to remote
```

=======
bd update swing-abc --status in_progress --assignee claude-machinename-directoryname
bd close swing-abc --reason "Done in PR #42"
bd dep add swing-def swing-abc                    # blocks (default)
bd dep add swing-new swing-old --type discovered-from  # audit trail
```

**Session close checklist** - Before ending a session, always run:

```bash
git status            # Check what changed
git add <files>       # Stage code changes
bd sync               # Commit beads changes
git commit -m "..."   # Commit code
bd sync               # Commit any new beads changes
git push              # Push to remote
```

>>>>>>> 26aa32ce
**Beads troubleshooting** - If beads isn't working:

```bash
bd doctor             # Diagnose issues (missing hooks, sync problems, etc.)
bd doctor --fix       # Auto-fix common issues
bd sync               # Force sync with remote
```

Common issues:
- **"Database not found"**: The database should exist from clone. Run `bd sync` to pull from remote. If truly missing, ask user for permission to run `bd init --force --prefix=swing` (this erases local data).
- **"beads-metadata branch missing"**: `git fetch origin beads-metadata && git branch beads-metadata origin/beads-metadata`
- **Sync permission errors**: `git branch --set-upstream-to=origin/beads-metadata beads-metadata`

See `FULL_PR_PLAN.md` for the project roadmap (also tracked as beads issues).

## PR Workflow

### First-Time Setup

After cloning, run once:

```bash
just setup
```

This configures git hooks and installs npm dependencies.

**Playwright**: Use a global install since we have Playwright in many repos:

```bash
# One-time global setup (not per-repo)
npm install -g playwright
playwright install --with-deps
```

This avoids downloading browsers separately for each project.

### Git Hooks

The `.githooks/` directory contains:
- `pre-commit` - Syncs beads before commits
- `post-merge` - Syncs beads after pulls
- `pre-push` - Blocks direct pushes to `main`

### Branch Strategy

- **feature branches**: Agents work here, one branch per task
- **dev branch**: Feature branches merge here after local review
- **main branch**: Nothing merges without a PR and human approval
- **PR merge process**: Periodically diff dev from main, split into clean PRs, merge to main

### Branch Hygiene (Every Few Days)

Run branch audit to prevent stale branch accumulation:

```bash
# List remote branches by last commit date with behind/ahead counts
for branch in $(git branch -r | grep -v HEAD | head -20); do
  behind=$(git rev-list --count origin/dev ^$branch 2>/dev/null || echo "?")
  ahead=$(git rev-list --count $branch ^origin/dev 2>/dev/null || echo "?")
  date=$(git log -1 --format='%ci' $branch 2>/dev/null | cut -d' ' -f1)
  echo "$date | $branch | +$ahead -$behind"
done | sort -r
```

**Delete criteria:**
- Branches 100+ commits behind with 0 unique commits (already merged)
- Branches 200+ commits behind (too stale to salvage)
- Copilot/exploration branches older than 2 weeks

**Keep criteria:**
- Active agent branches (`agent/swing-N`)
- Branches with open PRs
- `main`, `dev`, `beads-metadata`

**⚠️ CRITICAL: Only humans merge to main. Agents must NEVER merge PRs to main unless the user explicitly says "YES" (uppercase). Phrases like "get it to main" or "merge it" are NOT sufficient - you must ask for confirmation and receive "YES" before merging any PR to main.**

**📦 MINIMAL PRs**: When creating PRs to main, include ONLY the changes the user explicitly requested. Do not bundle unrelated changes from the branch. If unsure what to include, ask the user to confirm scope before creating the PR.

**🚫 NO --no-verify**: Never use `git commit --no-verify` unless absolutely necessary.

**🧹 LINT FIRST**: Before making code changes, run pre-commit on affected files to fix existing lint issues. Commit those fixes first, then make your actual change. This keeps your logic commits clean and focused.

**🚫 NO FORCE PUSH**: Never use `git push --force` or `git push -f` unless the user explicitly types "yes" to confirm. If you have conflicts or diverged history, resolve them with rebase and regular push. Messy history on a branch is okay - losing other people's work is not.

**🔄 REBASE OFTEN**: Multiple agents push to dev constantly. Always rebase before starting work:

```bash
git fetch origin && git rebase origin/dev
```

**🔀 REBASE vs MERGE**: When rebase has many conflicts, check if branches have diverged due to PR squash/merge creating duplicate commits with different hashes:

```bash
# Check divergence
git rev-list --count main..dev   # commits on dev not in main
git rev-list --count dev..main   # commits on main not in dev

# If both are high (e.g., 100+), branches likely have same changes with different hashes
# Compare commit messages to confirm:
git log --oneline main | head -10
git log --oneline dev | head -10
```

If commits have matching messages but different hashes (from PR merges), **merge is cleaner than rebase**:
- `git merge main` - single merge commit, no conflict per duplicate commit
- Rebase would stop at every "duplicate" commit asking to resolve

Use rebase for: feature branches with unique work, staying current with small changes
Use merge for: syncing branches that diverged due to PR workflow

### Merging Feature Branches to Dev

**⚠️ MANDATORY: Run PR review agents before ANY merge to dev.**

Before merging your feature branch to dev:

1. **Rebase on dev**: `git fetch origin && git rebase origin/dev`
2. **Run PR review agents**: `/code-review:code-review` or `/pr-review-toolkit:review-pr`
3. **Fix all issues** found by the review - do NOT skip this
4. **Run tests**: `npx playwright test && npx tsc --noEmit`
5. **Merge to dev**: `git checkout dev && git merge feature-branch && git push`

**🏗️ BIG ARCHITECTURAL CHANGES**: For refactoring or architecture changes (new state machines, new patterns, multiple new files), run comprehensive review:

```bash
/pr-review-toolkit:review-pr all
```

This runs multiple specialized agents in parallel:
- **code-reviewer** - General code quality and CLAUDE.md compliance
- **silent-failure-hunter** - Error handling and silent failures
- **pr-test-analyzer** - Test coverage gaps
- **type-design-analyzer** - Type design quality (for new types)

Fix all critical and important issues before merging.

**📋 E2E TEST COVERAGE**: Any change affecting user experience MUST have E2E test coverage. This includes:
- New UI components or buttons
- Changed user flows or interactions
- New features visible to users
- Bug fixes for user-facing issues

If E2E tests don't exist for the affected area, create them before merging.

### Splitting Dev Branch into Clean PRs

When dev has accumulated many unrelated changes:

1. **Diff dev from main**: `git diff main..dev --stat` to see all changes
2. **Analyze commits**: `git log main..dev --oneline` to see commit history
3. **Categorize changes** into logical groups (e.g., bug fixes, new features, refactors)
4. **Create beads issues** for each PR: `bd create --title="Merge PR #X: description" --priority=1`
5. **Add dependencies** between PRs: `bd dep add <blocked> <blocker>`
6. **Create feature branches** from main, cherry-pick or manually copy changes
7. **Rebase each branch** on main: `git rebase origin/main`
8. **Run code review agent** on each PR to find issues
9. **Fix issues**, run tests, push
10. **Merge PRs** in dependency order, then sync dev with main

### PR Review Checklist

For each PR before merge:

```bash
git fetch origin main && git rebase origin/main  # Rebase on latest main
npx playwright test                               # Run E2E tests
npx tsc --noEmit                                  # Type check
```

Use code review agent to check for:

- Dead code, unused variables
- Missing error handling
- Race conditions, memory leaks
- Type safety issues

### Tracking PRs in Beads

```bash
# Create issues for each PR
bd create --title="Merge PR #44: BlazePose abstraction" --type=task --priority=1

# Set up merge order with dependencies
bd dep add swing-25 swing-22  # swing-25 blocked by swing-22

# Check what's ready to merge
bd ready

# Check what's blocked
bd blocked

# After merging, close the issue
bd close swing-22 --reason="Merged in PR #44"
```

### Handling Overlapping PRs

When two PRs modify the same files:

1. Compare with `git diff origin/branch-a origin/branch-b -- path/to/file`
2. Identify which has better code (error handling, tests, etc.)
3. Create a beads task to merge unique changes: `bd create --title="Merge PR #X unique changes into PR #Y"`
4. Cherry-pick or manually copy the unique improvements
5. Close the superseded PR

## Clean Code & Commits

**Clean code principles** (for new code only, don't change unrelated areas):

- Keep code DRY (Don't Repeat Yourself)
- Use `const` whenever possible
- Use types whenever possible
- Avoid deep nesting - return early from functions
- Use humble objects (managers) when interacting with external systems for easier testing

**Clean commits**:

- Always run `git status` before committing to review staged files
- Use `git add <specific-files>` not `git add -A` - prevents unrelated changes creeping in
- Run pre-commit on affected files BEFORE making changes, commit lint fixes first
- Split independent changes into logical commits
- For complex commits, write message to COMMIT_MSG file and verify with user

**CLI tips**:

- If git output is truncated: `git --no-pager diff`
- If head/cat errors: `unset PAGER`
- Check justfile for existing commands before writing new ones
- Auto-approved to run: `just test`, `just fast-test`

## Architecture Overview

### Pipeline Design (RxJS-based)

```
Frame Acquisition → Pose/Skeleton Transformer → Form Processor → Rep Processor → UI
     ↓                      ↓                        ↓               ↓
Observable<Frame>    Observable<Skeleton>    Observable<Form>   Observable<Rep>
```

**Key Files:**

- `src/pipeline/Pipeline.ts` - Orchestrator
- `src/pipeline/PoseSkeletonTransformer.ts` - MoveNet pose detection
- `src/pipeline/SwingFormProcessor.ts` - Swing position detection (Top/Connect/Bottom/Release)
- `src/pipeline/SwingRepProcessor.ts` - Rep counting (Release→Top = 1 rep)
- `src/models/Skeleton.ts` - Angle calculations (spine, hip, knee, arm angles)

### Current Model: MoveNet Lightning

- COCO-17 keypoint format
- Fallback to PoseNet if MoveNet fails
- Hardcoded in `PoseSkeletonTransformer`

### Current Limitations (for future abstraction)

1. **Model coupling** - MoveNet hardcoded, no runtime model selection
2. **Exercise coupling** - Swing-specific positions/angles/rep logic throughout
3. **Hardcoded thresholds** - Ideal angles in `SwingFormProcessor` as magic numbers

## Target Architecture

### Unified Pipeline with Swappable Sources

```
                      SwingAnalyzer (shared core)
                             ▲
                             │
                      SwingProcessor
                             ▲
                             │
                 Observable<SkeletonEvent>
                             ▲
                             │
            ┌────────────────┴────────────────┐
            │                                 │
   VideoSkeletonSource              PoseTrackSkeletonSource
   (live, real-time)                (pre-extracted, fast)
            │                                 │
            ▼                                 ▼
   Camera/Video + ML model            PoseTrackFile (JSON)
```

**Key insight**: Same streaming interface, different sources. PoseTrack source just runs faster than real-time.

### Components

| Component                 | Purpose                                                                                            |
| ------------------------- | -------------------------------------------------------------------------------------------------- |
| `SwingAnalyzer`           | Pure analysis logic - position detection, rep counting, thresholds. No video/ML/RxJS dependencies. |
| `SwingProcessor`          | Wraps analyzer in RxJS streaming interface. One implementation for both modes.                     |
| `VideoSkeletonSource`     | Live source - camera/video feed + ML model. Throttled by playback speed.                           |
| `PoseTrackSkeletonSource` | Recorded source - iterates PoseTrack frames. As fast as CPU allows.                                |

### Benefits

- Single source of truth for analysis logic
- Unit test `SwingAnalyzer` with hardcoded skeletons
- E2E tests use `PoseTrackSkeletonSource` - no video, no ML, deterministic
- Real-time and batch modes guaranteed identical results

## Future Roadmap

### 1. Refactor to Unified Pipeline

- Extract shared logic from `SwingFormProcessor` → `SwingAnalyzer`
- Create `VideoSkeletonSource` (wrap current ML path)
- Create `PoseTrackSkeletonSource` (wrap PoseTrack iteration)
- Delete duplicated logic from `PoseTrackPipeline`

### 2. Model Abstraction (to support BlazePose, etc.)

- Extract model config to separate file
- Make `PoseSkeletonTransformer` accept model type
- Create `PoseDetectorFactory` for model instantiation
- Handle different keypoint formats (COCO vs MediaPipe)

### 3. Exercise Abstraction (to support Pull-ups, Pistol Squats, etc.)

- Create `ExerciseDefinition` interface with positions, ideal angles, rep criteria
- Create exercise-specific analyzers: `PullUpAnalyzer`, `PistolSquatAnalyzer`
- Configuration-driven instead of code-driven thresholds

## Tech Pack

Project documentation lives in `docs/tech-pack/`:

- **[TEST_STRATEGY.md](docs/tech-pack/TEST_STRATEGY.md)** - Test pyramid, when to use which test type
- **[E2E_TESTING_PLAN.md](docs/E2E_TESTING_PLAN.md)** - Detailed E2E implementation

**Core principle**: Tests are more important than code. Users should never find bugs that tests could have caught.

## Testing

### Test Philosophy

1. **Fast tests for CI** - Seeded data, run on every PR (~1-3s each)
2. **Realistic tests for releases** - Mock detector with timing, simulates user experience (~30-60s each)
3. **When debugging user issues** - Always write a realistic test first that reproduces the bug

### Bug Investigation Protocol

**When you find a bug, STOP and answer these questions before fixing:**

**Spec Questions:**
1. Is this actually a bug, or is my understanding of the spec wrong?
2. Is there a missing or unclear spec that led to this?
3. **Ask the user** if there's any ambiguity: "The behavior is X, but I expected Y. Which is correct?"

**Test Coverage Questions:**
1. Why did tests not catch this?
2. What level of our test pyramid could have caught this earliest? (unit → integration → E2E)
3. Add the missing test BEFORE fixing the bug

**Architecture Questions:**
1. Is there an architectural problem that made this bug possible?
2. If yes, create a beads issue: `bd create --title="Architecture: <problem>" --type=bug`
3. **Ask the user**: "I found an architectural issue: [description]. Type YES to address it now, or I'll just fix the immediate bug."

**Why this matters**: Bugs that are hard to test or hard to fix often signal deeper problems. Patching around bad architecture creates technical debt. Catching issues at the unit test level is 10x cheaper than E2E, and 100x cheaper than production.

### E2E Tests (Playwright)

- `e2e-tests/user-journey.spec.ts` - Fast: UI journey tests (seeded data)
- `e2e-tests/extraction-flow.spec.ts` - Realistic: Full extraction with mock detector
- `e2e-tests/swing-analyzer.spec.ts` - Fast: Core app functionality
- `e2e-tests/fixtures/` - Pose data fixtures and factory

### Fixture Management

**IMPORTANT**: E2E test fixtures contain video hashes that must match the actual video files.

**When tests fail with "Error: Could not load sample video" or hash mismatch errors:**

1. **Check if video files changed**: Run `just check-fixture-hashes`
2. **Update hashes if needed**: Run `just update-fixture-hashes`
3. **Re-run tests**: `just e2e`

**When to regenerate fixtures:**
- After running `just download-test-videos` (videos may have been updated upstream)
- After any changes to video files in `public/videos/`
- When E2E tests fail with cache lookup errors

**Manual hash update** (if script unavailable):
```bash
# Compute hash for a video file
node -e "
const fs = require('fs');
const crypto = require('crypto');
const buffer = fs.readFileSync('public/videos/swing-sample-4reps.webm');
const chunk = buffer.slice(0, 64 * 1024);
const hash = crypto.createHash('sha256')
  .update(chunk)
  .update(buffer.length.toString())
  .digest('hex');
console.log(hash);
"
```

Then update:
- `e2e-tests/fixtures/pose-factory.ts` - the hash constant
- `e2e-tests/fixtures/poses/*.posetrack.json` - the `sourceVideoHash` field

### Unit Tests (Vitest)

- Pipeline tests: `src/pipeline/*.test.ts`
- Model tests: `src/models/Skeleton.test.ts`
- Service tests: `src/services/*.test.ts`

### Test Commands (via justfile)

```bash
just e2e              # Run all E2E tests
just e2e-desktop      # Run desktop-only tests
just e2e-ui           # Playwright UI mode
just e2e-debug        # Debug mode
just e2e-report       # View HTML report with traces
just test-unit        # Run unit tests
```

### When to Run Tests

- **Unit tests**: Run after any code changes (`just test-unit`)
- **E2E tests**: Run after major changes, especially:
  - Pipeline or transformer changes
  - UI component changes affecting video/skeleton rendering
  - Changes to pose detection or extraction
  - Before creating PRs for significant features

### Viewing Test Reports

Run `just e2e-report` to start the report server. It will display:

- Access URLs (local and Tailscale)
- Instructions for viewing trace files
- Options for SSH tunnel or online trace viewer

The HTML report includes:

- Test results with pass/fail status
- Videos and screenshots (captured automatically in dev)
- Trace viewer with timeline, DOM snapshots, network requests, and console logs

### Testing Architecture: SessionRecorder

The app includes a **SessionRecorder** (`src/services/SessionRecorder.ts`) that captures detailed logs of user interactions and pipeline state. This is the foundation of our debugging strategy.

**What SessionRecorder captures:**
- User interactions (clicks, keypresses with element info)
- Pipeline state snapshots at 4 FPS (rep count, video time, skeleton angles, form position)
- State change events (extraction start/complete, playback start/pause, rep detected)
- Console errors and unhandled exceptions
- Memory usage (Chrome only)

**Why E2E tests should use SessionRecorder:**

1. **Same data format as production** - Customer bug reports include SessionRecorder logs. Writing tests that emit the same events means you can:
   - Replay customer sessions to reproduce bugs
   - Compare test runs with production behavior
   - Build tooling that works for both debugging and testing

2. **Rich debugging context** - When a test fails, the SessionRecorder log shows exactly what happened:
   - Which buttons were clicked
   - What the pipeline state was at each moment
   - Where extraction/playback started and stopped

3. **Deterministic debugging** - SessionRecorder logs are JSON, making them:
   - Easy to diff between runs
   - Searchable for specific events
   - Version-controllable as test fixtures

**Using SessionRecorder in E2E tests:**

```typescript
// In your E2E test
test('should detect reps during extraction', async ({ page }) => {
  // SessionRecorder is auto-active in the app
  // Access it via window.swingDebug

  // ... perform test actions ...

  // Get the session recording for debugging
  const session = await page.evaluate(() =>
    (window as any).swingDebug.getCurrentSession()
  );

  // Check state changes
  const repEvents = session.stateChanges.filter(
    (e: any) => e.type === 'rep_detected'
  );
  expect(repEvents).toHaveLength(4);

  // Save session on failure for analysis
  if (testFailed) {
    await page.evaluate(() =>
      (window as any).swingDebug.downloadSession()
    );
  }
});
```

**Debugging with customer SessionRecorder logs:**

When a customer reports a bug, ask them to download their session log from Settings → Developer → Download Session Recording. Then:

1. Load the JSON and inspect `stateChanges` for the sequence of events
2. Check `pipelineSnapshots` for state at specific timestamps
3. Look at `interactions` to see what the user clicked
4. Check `memorySnapshots` for memory leaks

```bash
# Quick analysis in console
cat session.json | jq '.stateChanges | .[] | select(.type == "error")'
cat session.json | jq '.pipelineSnapshots | last(10) | .[].repCount'
```

**Console debugging (in browser):**

```javascript
// Available on window.swingDebug in all environments
swingDebug.getCurrentSession()  // Get current recording
swingDebug.getCrashLogs()       // Get persisted sessions (after crash)
swingDebug.getStats()           // Recording stats
swingDebug.analyzeMemory()      // Memory trend analysis
swingDebug.downloadSession()    // Download as JSON
```<|MERGE_RESOLUTION|>--- conflicted
+++ resolved
@@ -186,11 +186,7 @@
 **Assignee naming**: When claiming tasks, use `claude-machinename-directoryname` format (e.g., `claude-orbstack-swing-2`). This identifies which agent instance is working on what, preventing conflicts when multiple agents run in parallel.
 
 1. **Find ready work**: `bd ready` - shows unblocked tasks
-<<<<<<< HEAD
-2. **Claim task**: `bd update ID --status in_progress --assignee claude` - prevents duplicate work
-=======
 2. **Claim task**: `bd update ID --status in_progress --assignee claude-machinename-directoryname` - prevents duplicate work
->>>>>>> 26aa32ce
 3. **Do the work**: implement, test, document
 4. **Discover new work**: Use `discovered-from` dependency (see below)
 5. **Complete**: `bd close ID --reason "why"` - documents completion
@@ -222,8 +218,7 @@
 bd ready                   # Show unblocked work
 bd list                    # List all issues
 bd show swing-abc          # View issue details
-<<<<<<< HEAD
-bd update swing-abc --status in_progress --assignee claude
+bd update swing-abc --status in_progress --assignee claude-machinename-directoryname
 bd close swing-abc --reason "Done in PR #42"
 bd dep add swing-def swing-abc                    # blocks (default)
 bd dep add swing-new swing-old --type discovered-from  # audit trail
@@ -240,25 +235,6 @@
 git push              # Push to remote
 ```
 
-=======
-bd update swing-abc --status in_progress --assignee claude-machinename-directoryname
-bd close swing-abc --reason "Done in PR #42"
-bd dep add swing-def swing-abc                    # blocks (default)
-bd dep add swing-new swing-old --type discovered-from  # audit trail
-```
-
-**Session close checklist** - Before ending a session, always run:
-
-```bash
-git status            # Check what changed
-git add <files>       # Stage code changes
-bd sync               # Commit beads changes
-git commit -m "..."   # Commit code
-bd sync               # Commit any new beads changes
-git push              # Push to remote
-```
-
->>>>>>> 26aa32ce
 **Beads troubleshooting** - If beads isn't working:
 
 ```bash
